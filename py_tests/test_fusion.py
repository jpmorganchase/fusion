import datetime
import json
import logging
import re
from pathlib import Path
from typing import Any, cast
from unittest.mock import MagicMock, patch

import pandas as pd
import pytest
import requests
import requests_mock
from opensearchpy import OpenSearch
from pytest_mock import MockerFixture

from fusion._fusion import FusionCredentials
from fusion.attributes import Attribute
from fusion.exceptions import APIResponseError, FileFormatError
from fusion.fusion import Fusion, logger
from fusion.fusion_types import Types
from fusion.report import Report
from fusion.utils import _normalise_dt_param, distribution_to_url


def test_rust_ok() -> None:
    from fusion import rust_ok

    assert rust_ok()


def test__get_canonical_root_url() -> None:
    from fusion.utils import _get_canonical_root_url

    some_url = "https://fusion.jpmorgan.com/api/v1/a_given_resource"
    root_url = "https://fusion.jpmorgan.com"
    assert root_url == _get_canonical_root_url(some_url)


def test_fusion_credentials(example_creds_dict: dict[str, Any], tmp_path: Path) -> None:
    credentials_file = tmp_path / "client_credentials.json"
    with Path(credentials_file).open("w") as f:
        json.dump(example_creds_dict, f)
    assert FusionCredentials.from_file(credentials_file)


def test_fusion_init(credentials: FusionCredentials) -> None:
    fusion = Fusion(credentials=credentials)
    assert fusion


def test_fusion_init_from_path(example_creds_dict: dict[str, Any], tmp_path: Path) -> None:
    credentials_file = tmp_path / "client_credentials_test.json"
    with Path(credentials_file).open("w") as f:
        json.dump(example_creds_dict, f)
    fusion = Fusion(credentials=str(credentials_file))
    assert fusion


def test_fusion_init_cred_value_error(example_creds_dict: dict[str, Any]) -> None:
    with pytest.raises(
        ValueError, match="credentials must be a path to a credentials file or FusionCredentials object"
    ) as error_info:
        Fusion(credentials=example_creds_dict)  # type: ignore
    assert str(error_info.value) == "credentials must be a path to a credentials file or FusionCredentials object"


def test_fusion_credentials_no_pxy(example_creds_dict_no_pxy: dict[str, Any], tmp_path: Path) -> None:
    credentials_file = tmp_path / "client_credentials.json"
    with Path(credentials_file).open("w") as f:
        json.dump(example_creds_dict_no_pxy, f)
    assert FusionCredentials.from_file(credentials_file)


def test_fusion_credentials_empty_pxy(example_creds_dict_empty_pxy: dict[str, Any], tmp_path: Path) -> None:
    credentials_file = tmp_path / "client_credentials.json"
    with Path(credentials_file).open("w") as f:
        json.dump(example_creds_dict_empty_pxy, f)

    assert FusionCredentials.from_file(credentials_file)


def test_use_catalog(credentials: FusionCredentials) -> None:
    fusion = Fusion(credentials=credentials)
    def_cat = "def_cat"
    fusion.default_catalog = def_cat
    assert def_cat == fusion._use_catalog(None)
    new_cat = "new_cat"
    assert new_cat == fusion._use_catalog(new_cat)


def test_date_parsing() -> None:
    assert _normalise_dt_param(20201212) == "2020-12-12"
    assert _normalise_dt_param("20201212") == "2020-12-12"
    assert _normalise_dt_param("2020-12-12") == "2020-12-12"
    assert _normalise_dt_param(datetime.date(2020, 12, 12)) == "2020-12-12"
    dtm = datetime.datetime(2020, 12, 12, 23, 55, 59, 342380, tzinfo=datetime.timezone.utc)
    assert _normalise_dt_param(dtm) == "2020-12-12"


@pytest.mark.parametrize("ref_int", [-1, 0, 1, 2])
@pytest.mark.parametrize("pluraliser", [None, "s", "es"])
def test_res_plural(ref_int: int, pluraliser: str) -> None:
    from fusion.authentication import _res_plural

    res = _res_plural(ref_int, pluraliser)
    if abs(ref_int) == 1:
        assert res == ""
    else:
        assert res == pluraliser


def test_is_url() -> None:
    from fusion.authentication import _is_url

    assert _is_url("https://www.google.com")
    assert _is_url("http://www.google.com/some/path?qp1=1&qp2=2")
    assert not _is_url("www.google.com")
    assert not _is_url("google.com")
    assert not _is_url("google")
    assert not _is_url("googlecom")
    assert not _is_url("googlecom.")
    assert not _is_url(3.141)  # type: ignore


def test_fusion_class(fusion_obj: Fusion) -> None:
    assert fusion_obj
    assert repr(fusion_obj)
    assert fusion_obj.default_catalog == "common"
    fusion_obj.default_catalog = "other"
    assert fusion_obj.default_catalog == "other"


def test_get_fusion_filesystem(fusion_obj: Fusion) -> None:
    filesystem = fusion_obj.get_fusion_filesystem()
    assert filesystem is not None


def test__call_for_dataframe_success_single_page(requests_mock: requests_mock.Mocker) -> None:
    url = "https://fusion.jpmorgan.com/api/v1/a_given_resource"
    expected_data = {"resources": [{"id": 1, "name": "Resource 1"}, {"id": 2, "name": "Resource 2"}]}
    requests_mock.get(url, json=expected_data)
    session = requests.Session()
    test_df = Fusion._call_for_dataframe(url, session)
    expected_df = pd.DataFrame(expected_data["resources"])
    pd.testing.assert_frame_equal(test_df, expected_df)


def test__call_for_dataframe_success_paginated(requests_mock: requests_mock.Mocker) -> None:
    url = "https://fusion.jpmorgan.com/api/v1/a_given_resource"
    page1 = {"resources": [{"id": 1, "name": "Resource 1"}]}
    page2 = {"resources": [{"id": 2, "name": "Resource 2"}]}
    requests_mock.get(
        url,
        [
            {"json": page1, "headers": {"x-jpmc-next-token": "abc"}},
            {"json": page2, "headers": {}},
        ],
    )

    session = requests.Session()
    test_df = Fusion._call_for_dataframe(url, session)
    expected_df = pd.DataFrame(page1["resources"] + page2["resources"])
    pd.testing.assert_frame_equal(test_df, expected_df)


def test__call_for_dataframe_error(requests_mock: requests_mock.Mocker) -> None:
    url = "https://fusion.jpmorgan.com/api/v1/a_given_resource"
    requests_mock.get(url, status_code=500)
    session = requests.Session()
    with pytest.raises(requests.exceptions.HTTPError):
        Fusion._call_for_dataframe(url, session)


def test__call_for_dataframe_error_paginated(requests_mock: requests_mock.Mocker) -> None:
    url = "https://fusion.jpmorgan.com/api/v1/a_given_resource"
    page1 = {"resources": [{"id": 1, "name": "Resource 1"}]}
    requests_mock.get(
        url,
        [
            {"json": page1, "headers": {"x-jpmc-next-token": "abc"}},
            {"status_code": 500},
        ],
    )

    session = requests.Session()
    with pytest.raises(requests.exceptions.HTTPError):
        Fusion._call_for_dataframe(url, session)


def test__call_for_bytes_object_success(requests_mock: requests_mock.Mocker) -> None:
    url = "https://fusion.jpmorgan.com/api/v1/a_given_resource"
    expected_data = b"some binary data"
    requests_mock.get(url, content=expected_data)
    session = requests.Session()
    data = Fusion._call_for_bytes_object(url, session)
    assert data.getbuffer() == expected_data


def test__call_for_bytes_object_fail(requests_mock: requests_mock.Mocker) -> None:
    url = "https://fusion.jpmorgan.com/api/v1/a_given_resource"
    requests_mock.get(url, status_code=500)
    session = requests.Session()
    with pytest.raises(requests.exceptions.HTTPError):
        Fusion._call_for_bytes_object(url, session)


def test_list_catalogs_success(requests_mock: requests_mock.Mocker, fusion_obj: Fusion) -> None:
    url = "https://fusion.jpmorgan.com/api/v1/catalogs/"
    expected_data = {"resources": [{"id": 1, "name": "Catalog 1"}, {"id": 2, "name": "Catalog 2"}]}
    requests_mock.get(url, json=expected_data)
    test_df = fusion_obj.list_catalogs()
    expected_df = pd.DataFrame(expected_data["resources"])
    pd.testing.assert_frame_equal(test_df, expected_df)


def test_list_catalogs_paginated(requests_mock: requests_mock.Mocker, fusion_obj: Fusion) -> None:
    url = "https://fusion.jpmorgan.com/api/v1/catalogs/"
    page1 = {"resources": [{"id": 1, "name": "Catalog 1"}]}
    page2 = {"resources": [{"id": 2, "name": "Catalog 2"}]}

    requests_mock.get(
        url,
        [
            {"json": page1, "headers": {"x-jpmc-next-token": "abc"}},
            {"json": page2, "headers": {}},
        ],
    )

    test_df = fusion_obj.list_catalogs()
    expected_df = pd.DataFrame(page1["resources"] + page2["resources"])
    pd.testing.assert_frame_equal(test_df, expected_df)


def test_list_catalogs_fail(requests_mock: requests_mock.Mocker, fusion_obj: Fusion) -> None:
    url = "https://fusion.jpmorgan.com/api/v1/catalogs/"
    requests_mock.get(url, status_code=500)

    with pytest.raises(requests.exceptions.HTTPError):
        fusion_obj.list_catalogs()


def test_list_catalogs_paginated_error(requests_mock: requests_mock.Mocker, fusion_obj: Fusion) -> None:
    url = "https://fusion.jpmorgan.com/api/v1/catalogs/"
    page1 = {"resources": [{"id": 1, "name": "Catalog 1"}]}
    requests_mock.get(
        url,
        [
            {"json": page1, "headers": {"x-jpmc-next-token": "abc"}},
            {"status_code": 500},
        ],
    )

    with pytest.raises(requests.exceptions.HTTPError):
        fusion_obj.list_catalogs()


def test_catalog_resources_success(requests_mock: requests_mock.Mocker, fusion_obj: Fusion) -> None:
    # Mock the response from the API endpoint

    new_catalog = "catalog_id"
    url = f"{fusion_obj.root_url}catalogs/{new_catalog}"
    expected_data = {"resources": [{"id": 1, "name": "Resource 1"}, {"id": 2, "name": "Resource 2"}]}
    requests_mock.get(url, json=expected_data)

    # Call the catalog_resources method
    test_df = fusion_obj.catalog_resources(new_catalog)

    # Check if the dataframe is created correctly
    expected_df = pd.DataFrame(expected_data["resources"])
    pd.testing.assert_frame_equal(test_df, expected_df)


def test_catalog_resources_paginated_success(requests_mock: requests_mock.Mocker, fusion_obj: Fusion) -> None:
    new_catalog = "catalog_id"
    url = f"{fusion_obj.root_url}catalogs/{new_catalog}"
    # First page with next token
    page1 = {"resources": [{"id": 1, "name": "Resource 1"}]}
    page2 = {"resources": [{"id": 2, "name": "Resource 2"}]}

    requests_mock.get(
        url,
        [
            {"json": page1, "headers": {"x-jpmc-next-token": "abc"}},
            {"json": page2, "headers": {}},
        ],
    )

    test_df = fusion_obj.catalog_resources(new_catalog)
    expected_df = pd.DataFrame(page1["resources"] + page2["resources"])
    pd.testing.assert_frame_equal(test_df, expected_df)


def test_catalog_resources_fail(requests_mock: requests_mock.Mocker, fusion_obj: Fusion) -> None:
    new_catalog = "catalog_id"
    url = f"{fusion_obj.root_url}catalogs/{new_catalog}"
    # Mock the response with an error status code
    requests_mock.get(url, status_code=500)

    # Call the catalog_resources method and expect an exception to be raised
    with pytest.raises(requests.exceptions.HTTPError):
        fusion_obj.catalog_resources(new_catalog)


def test_catalog_resources_paginated_fail(requests_mock: requests_mock.Mocker, fusion_obj: Fusion) -> None:
    new_catalog = "catalog_id"
    url = f"{fusion_obj.root_url}catalogs/{new_catalog}"
    page1 = {"resources": [{"id": 1, "name": "Resource 1"}]}

    requests_mock.get(
        url,
        [
            {"json": page1, "headers": {"x-jpmc-next-token": "abc"}},
            {"status_code": 500},
        ],
    )

    with pytest.raises(requests.exceptions.HTTPError):
        fusion_obj.catalog_resources(new_catalog)


def test_list_products_success(requests_mock: requests_mock.Mocker, fusion_obj: Fusion) -> None:
    new_catalog = "catalog_id"
    url = f"{fusion_obj.root_url}catalogs/{new_catalog}/products"
    server_mock_data = {
        "resources": [{"category": ["FX"], "region": ["US"]}, {"category": ["FX"], "region": ["US", "EU"]}]
    }
    expected_data = {"resources": [{"category": "FX", "region": "US"}, {"category": "FX", "region": "US, EU"}]}

    requests_mock.get(url, json=server_mock_data)
    test_df = fusion_obj.list_products(catalog=new_catalog, max_results=2)
    # Check if the dataframe is created correctly
    expected_df = pd.DataFrame(expected_data["resources"])
    pd.testing.assert_frame_equal(test_df, expected_df)


def test_list_products_paginated_success(requests_mock: requests_mock.Mocker, fusion_obj: Fusion) -> None:
    new_catalog = "catalog_id"
    url = f"{fusion_obj.root_url}catalogs/{new_catalog}/products"
    # First page with next token
    page1 = {"resources": [{"category": ["FX"], "region": ["US"]}]}
    page2 = {"resources": [{"category": ["FX"], "region": ["US", "EU"]}]}

    requests_mock.get(
        url,
        [
            {"json": page1, "headers": {"x-jpmc-next-token": "abc"}},
            {"json": page2, "headers": {}},
        ],
    )

    test_df = fusion_obj.list_products(catalog=new_catalog, max_results=2)
    expected_data = {"resources": [{"category": "FX", "region": "US"}, {"category": "FX", "region": "US, EU"}]}
    expected_df = pd.DataFrame(expected_data["resources"])
    pd.testing.assert_frame_equal(test_df, expected_df)


def test_list_products_paginated_fail(requests_mock: requests_mock.Mocker, fusion_obj: Fusion) -> None:
    new_catalog = "catalog_id"
    url = f"{fusion_obj.root_url}catalogs/{new_catalog}/products"
    # First page is OK, second page returns 500 error
    page1 = {"resources": [{"category": ["FX"], "region": ["US"]}]}

    requests_mock.get(
        url,
        [
            {"json": page1, "headers": {"x-jpmc-next-token": "abc"}},
            {"status_code": 500},
        ],
    )

    with pytest.raises(requests.exceptions.HTTPError):
        fusion_obj.list_products(catalog=new_catalog, max_results=2)


def test_list_products_contains_success(requests_mock: requests_mock.Mocker, fusion_obj: Fusion) -> None:
    new_catalog = "catalog_id"
    url = f"{fusion_obj.root_url}catalogs/{new_catalog}/products"
    server_mock_data = {
        "resources": [
            {"identifier": "1", "description": "some desc", "category": ["FX"], "region": ["US"]},
            {"identifier": "2", "description": "some desc", "category": ["FX"], "region": ["US", "EU"]},
        ]
    }
    expected_data = {
        "resources": [
            {"identifier": "1", "description": "some desc", "category": "FX", "region": "US"},
        ]
    }
    expected_df = pd.DataFrame(expected_data["resources"])

    requests_mock.get(url, json=server_mock_data)

    test_df = fusion_obj.list_products(catalog=new_catalog, max_results=2, contains=["1"])
    # Check if the dataframe is created correctly
    pd.testing.assert_frame_equal(test_df, expected_df)

    test_df = fusion_obj.list_products(catalog=new_catalog, max_results=2, contains="1")
    # Check if the dataframe is created correctly
    pd.testing.assert_frame_equal(test_df, expected_df)

    test_df = fusion_obj.list_products(catalog=new_catalog, max_results=2, contains="1", id_contains=True)
    # Check if the dataframe is created correctly
    pd.testing.assert_frame_equal(test_df, expected_df)


def test_list_products_contains_paginated_fail(requests_mock: requests_mock.Mocker, fusion_obj: Fusion) -> None:
    new_catalog = "catalog_id"
    url = f"{fusion_obj.root_url}catalogs/{new_catalog}/products"
    # First page with next token
    page1 = {
        "resources": [
            {"identifier": "1", "description": "some desc", "category": ["FX"], "region": ["US"]},
        ]
    }

    requests_mock.get(
        url,
        [
            {"json": page1, "headers": {"x-jpmc-next-token": "abc"}},
            {"status_code": 500},
        ],
    )

    with pytest.raises(requests.exceptions.HTTPError):
        fusion_obj.list_products(catalog=new_catalog, max_results=2, contains=["1"])


def test_list_datasets_success(requests_mock: requests_mock.Mocker, fusion_obj: Fusion) -> None:
    new_catalog = "catalog_id"
    url = f"{fusion_obj.root_url}catalogs/{new_catalog}/datasets"
    server_mock_data = {
        "resources": [{"category": ["FX"], "region": ["US"]}, {"category": ["FX"], "region": ["US", "EU"]}]
    }
    expected_data = {"resources": [{"region": "US", "category": "FX"}, {"region": "US, EU", "category": "FX"}]}

    requests_mock.get(url, json=server_mock_data)

    test_df = fusion_obj.list_datasets(catalog=new_catalog, max_results=2)
    # Check if the dataframe is created correctly
    expected_df = pd.DataFrame(expected_data["resources"])
    pd.testing.assert_frame_equal(test_df, expected_df)


def test_list_datasets_paginated_success(requests_mock: requests_mock.Mocker, fusion_obj: Fusion) -> None:
    new_catalog = "catalog_id"
    url = f"{fusion_obj.root_url}catalogs/{new_catalog}/datasets"
    # First page with next token
    page1 = {"resources": [{"category": ["FX"], "region": ["US"]}]}
    # Second page
    page2 = {"resources": [{"category": ["FX"], "region": ["US", "EU"]}]}
    expected_data = {"resources": [{"region": "US", "category": "FX"}, {"region": "US, EU", "category": "FX"}]}
    expected_df = pd.DataFrame(expected_data["resources"])

    requests_mock.get(
        url,
        [
            {"json": page1, "headers": {"x-jpmc-next-token": "abc"}},
            {"json": page2, "headers": {}},
        ],
    )

    test_df = fusion_obj.list_datasets(catalog=new_catalog, max_results=2)
    pd.testing.assert_frame_equal(test_df, expected_df)


def test_list_datasets_paginated_fail(requests_mock: requests_mock.Mocker, fusion_obj: Fusion) -> None:
    new_catalog = "catalog_id"
    url = f"{fusion_obj.root_url}catalogs/{new_catalog}/datasets"
    page1 = {"resources": [{"category": ["FX"], "region": ["US"]}]}

    requests_mock.get(
        url,
        [
            {"json": page1, "headers": {"x-jpmc-next-token": "abc"}},
            {"status_code": 500},
        ],
    )
    with pytest.raises(requests.exceptions.HTTPError):
        fusion_obj.list_datasets(catalog=new_catalog, max_results=2)


def test_list_datasets_type_filter(requests_mock: requests_mock.Mocker, fusion_obj: Fusion) -> None:
    new_catalog = "catalog_id"
    url = f"{fusion_obj.root_url}catalogs/{new_catalog}/datasets"
    server_mock_data = {
        "resources": [
            {
                "identifier": "ONE",
                "description": "some desc",
                "category": ["FX"],
                "region": ["US"],
                "status": "active",
                "type": "type1",
            },
            {
                "identifier": "TWO",
                "description": "some desc",
                "category": ["FX"],
                "region": ["US", "EU"],
                "status": "inactive",
                "type": "type2",
            },
        ]
    }
    expected_data = {
        "resources": [
            {
                "identifier": "ONE",
                "region": "US",
                "category": "FX",
                "description": "some desc",
                "status": "active",
                "type": "type1",
            }
        ]
    }

    expected_df = pd.DataFrame(expected_data["resources"])

    requests_mock.get(url, json=server_mock_data)

    test_df = fusion_obj.list_datasets(catalog=new_catalog, max_results=2, dataset_type="type1")

    pd.testing.assert_frame_equal(test_df, expected_df)


def test_list_datasets_type_filter_paginated_success(requests_mock: requests_mock.Mocker, fusion_obj: Fusion) -> None:
    new_catalog = "catalog_id"
    url = f"{fusion_obj.root_url}catalogs/{new_catalog}/datasets"
    # First page with next token
    page1 = {
        "resources": [
            {
                "identifier": "ONE",
                "description": "some desc",
                "category": ["FX"],
                "region": ["US"],
                "status": "active",
                "type": "type1",
            }
        ]
    }
    # Second page
    page2 = {
        "resources": [
            {
                "identifier": "TWO",
                "description": "some desc",
                "category": ["FX"],
                "region": ["US", "EU"],
                "status": "inactive",
                "type": "type2",
            }
        ]
    }
    expected_data = {
        "resources": [
            {
                "identifier": "ONE",
                "region": "US",
                "category": "FX",
                "description": "some desc",
                "status": "active",
                "type": "type1",
            }
        ]
    }
    expected_df = pd.DataFrame(expected_data["resources"])

    requests_mock.get(
        url,
        [
            {"json": page1, "headers": {"x-jpmc-next-token": "abc"}},
            {"json": page2, "headers": {}},
        ],
    )

    test_df = fusion_obj.list_datasets(catalog=new_catalog, max_results=2, dataset_type="type1")
    pd.testing.assert_frame_equal(test_df, expected_df)


def test_list_datasets_type_filter_paginated_fail(requests_mock: requests_mock.Mocker, fusion_obj: Fusion) -> None:
    new_catalog = "catalog_id"
    url = f"{fusion_obj.root_url}catalogs/{new_catalog}/datasets"
    page1 = {
        "resources": [
            {
                "identifier": "ONE",
                "description": "some desc",
                "category": ["FX"],
                "region": ["US"],
                "status": "active",
                "type": "type1",
            }
        ]
    }

    requests_mock.get(
        url,
        [
            {"json": page1, "headers": {"x-jpmc-next-token": "abc"}},
            {"status_code": 500},
        ],
    )

    with pytest.raises(requests.exceptions.HTTPError):
        fusion_obj.list_datasets(catalog=new_catalog, max_results=2, dataset_type="type1")


def test_list_datasets_contains_success(requests_mock: requests_mock.Mocker, fusion_obj: Fusion) -> None:
    new_catalog = "catalog_id"
    url = f"{fusion_obj.root_url}catalogs/{new_catalog}/datasets"
    server_mock_data = {
        "resources": [
            {"identifier": "ONE", "description": "some desc", "category": ["FX"], "region": ["US"], "status": "active"},
            {
                "identifier": "TWO",
                "description": "some desc",
                "category": ["FX"],
                "region": ["US", "EU"],
                "status": "inactive",
            },
        ]
    }
    expected_data = {
        "resources": [
            {"identifier": "ONE", "region": "US", "category": "FX", "description": "some desc", "status": "active"}
        ]
    }

    expected_df = pd.DataFrame(expected_data["resources"])

    requests_mock.get(url, json=server_mock_data)

    select_prod = "prod_a"
    prod_url = f"{fusion_obj.root_url}catalogs/{new_catalog}/productDatasets"
    server_prod_mock_data = {
        "resources": [
            {"product": select_prod, "dataset": "one"},
            {"product": "prod_b", "dataset": "two"},
        ]
    }
    requests_mock.get(prod_url, json=server_prod_mock_data)

    dataset_url = f"{fusion_obj.root_url}catalogs/{new_catalog}/datasets/ONE"
    requests_mock.get(dataset_url, json=expected_data["resources"][0])
    cols = [
        "identifier",
        "title",
        "containerType",
        "region",
        "category",
        "coverageStartDate",
        "coverageEndDate",
        "description",
        "status",
        "type",
    ]

    data = {
        "identifier": "ONE",
        "title": None,
        "containerType": None,
        "region": "US",
        "category": "FX",
        "coverageStartDate": None,
        "coverageEndDate": None,
        "description": "some desc",
        "status": "active",
        "type": None,
    }

    expected_df_exact_match = pd.DataFrame([data], columns=cols)

    test_df = fusion_obj.list_datasets(catalog=new_catalog, max_results=2, contains=["ONE"])
    # Check if the dataframe is created correctly
    pd.testing.assert_frame_equal(test_df, expected_df)

    test_df = fusion_obj.list_datasets(catalog=new_catalog, max_results=2, contains="ONE")
    # Check if the dataframe is created correctly
    pd.testing.assert_frame_equal(test_df, expected_df_exact_match)

    test_df = fusion_obj.list_datasets(catalog=new_catalog, max_results=2, contains="ONE", id_contains=True)
    # Check if the dataframe is created correctly
    pd.testing.assert_frame_equal(test_df, expected_df_exact_match)

    test_df = fusion_obj.list_datasets(catalog=new_catalog, max_results=2, product=select_prod)
    # Check if the dataframe is created correctly
    pd.testing.assert_frame_equal(test_df, expected_df)

    test_df = fusion_obj.list_datasets(catalog=new_catalog, max_results=2, status="active")
    # Check if the dataframe is created correctly
    pd.testing.assert_frame_equal(test_df, expected_df)


def test_list_datasets_contains_fail(requests_mock: requests_mock.Mocker, fusion_obj: Fusion) -> None:
    new_catalog = "catalog_id"
    url = f"{fusion_obj.root_url}catalogs/{new_catalog}/datasets"
    # Both pages do NOT contain the identifier "THREE"
    page1 = {
        "resources": [
            {"identifier": "ONE", "description": "some desc", "category": ["FX"], "region": ["US"], "status": "active"},
        ]
    }
    page2 = {
        "resources": [
            {
                "identifier": "TWO",
                "description": "some desc",
                "category": ["FX"],
                "region": ["US", "EU"],
                "status": "inactive",
            },
        ]
    }

    requests_mock.get(
        url,
        [
            {"json": page1, "headers": {"x-jpmc-next-token": "abc"}},
            {"json": page2, "headers": {}},
        ],
    )

    # Try to filter for a dataset that does not exist
    test_df = fusion_obj.list_datasets(catalog=new_catalog, max_results=2, contains=["THREE"])
    # The result should be an empty DataFrame
    assert test_df.empty


def test_list_datasets_contains_paginated_success(requests_mock: requests_mock.Mocker, fusion_obj: Fusion) -> None:
    new_catalog = "catalog_id"
    url = f"{fusion_obj.root_url}catalogs/{new_catalog}/datasets"
    # First page with next token
    page1 = {
        "resources": [
            {
                "identifier": "ONE",
                "description": "some desc",
                "category": ["FX"],
                "region": ["US"],
                "status": "active",
                "title": "Title 1",
                "containerType": "TypeA",
                "coverageStartDate": None,
                "coverageEndDate": None,
                "type": None,
            }
        ]
    }
    # Second page
    page2 = {
        "resources": [
            {
                "identifier": "TWO",
                "description": "some desc",
                "category": ["FX"],
                "region": ["US", "EU"],
                "status": "inactive",
                "title": "Title 2",
                "containerType": "TypeB",
                "coverageStartDate": None,
                "coverageEndDate": None,
                "type": None,
            }
        ]
    }

    requests_mock.get(
        url,
        [
            {"json": page1, "headers": {"x-jpmc-next-token": "abc"}},
            {"json": page2, "headers": {}},
        ],
    )

    # The expected DataFrame should only include the row where identifier contains "ONE"
    expected_data = [
        {
            "identifier": "ONE",
            "title": "Title 1",
            "containerType": "TypeA",
            "region": "US",
            "category": "FX",
            "coverageStartDate": None,
            "coverageEndDate": None,
            "description": "some desc",
            "status": "active",
            "type": None,
        }
    ]
    expected_df = pd.DataFrame(expected_data)[
        [
            "identifier",
            "title",
            "containerType",
            "region",
            "category",
            "coverageStartDate",
            "coverageEndDate",
            "description",
            "status",
            "type",
        ]
    ]

    test_df = fusion_obj.list_datasets(catalog=new_catalog, max_results=2, contains=["ONE"])
    pd.testing.assert_frame_equal(test_df.reset_index(drop=True), expected_df.reset_index(drop=True))


def test_list_datasets_contains_paginated_fail(requests_mock: requests_mock.Mocker, fusion_obj: Fusion) -> None:
    new_catalog = "catalog_id"
    url = f"{fusion_obj.root_url}catalogs/{new_catalog}/datasets"
    page1 = {
        "resources": [
            {"identifier": "ONE", "description": "some desc", "category": ["FX"], "region": ["US"], "status": "active"},
        ]
    }

    requests_mock.get(
        url,
        [
            {"json": page1, "headers": {"x-jpmc-next-token": "abc"}},
            {"status_code": 500},
        ],
    )

    select_prod = "prod_a"
    prod_url = f"{fusion_obj.root_url}catalogs/{new_catalog}/productDatasets"
    server_prod_mock_data = {
        "resources": [
            {"product": select_prod, "dataset": "one"},
            {"product": "prod_b", "dataset": "two"},
        ]
    }
    requests_mock.get(prod_url, json=server_prod_mock_data)

    dataset_url = f"{fusion_obj.root_url}catalogs/{new_catalog}/datasets/ONE"
    requests_mock.get(dataset_url, json=page1["resources"][0])

    with pytest.raises(requests.exceptions.HTTPError):
        fusion_obj.list_datasets(catalog=new_catalog, max_results=2, contains=["ONE"])


def test_dataset_resources_success(requests_mock: requests_mock.Mocker, fusion_obj: Fusion) -> None:
    new_catalog = "catalog_id"
    dataset = "my_dataset"
    url = f"{fusion_obj.root_url}catalogs/{new_catalog}/datasets/{dataset}"
    expected_data = {"resources": [{"id": 1, "name": "Resource 1"}, {"id": 2, "name": "Resource 2"}]}
    requests_mock.get(url, json=expected_data)

    test_df = fusion_obj.dataset_resources(dataset, new_catalog)

    # Check if the dataframe is created correctly
    expected_df = pd.DataFrame(expected_data["resources"])
    pd.testing.assert_frame_equal(test_df, expected_df)


def test_dataset_resources_fail(requests_mock: requests_mock.Mocker, fusion_obj: Fusion) -> None:
    new_catalog = "catalog_id"
    dataset = "my_dataset"
    url = f"{fusion_obj.root_url}catalogs/{new_catalog}/datasets/{dataset}"

    requests_mock.get(url, status_code=500)

    with pytest.raises(requests.exceptions.HTTPError):
        fusion_obj.dataset_resources(dataset, new_catalog)


def test_dataset_resources_paginated_success(requests_mock: requests_mock.Mocker, fusion_obj: Fusion) -> None:
    new_catalog = "catalog_id"
    dataset = "my_dataset"
    url = f"{fusion_obj.root_url}catalogs/{new_catalog}/datasets/{dataset}"
    # First page with next token
    page1 = {"resources": [{"id": 1, "name": "Resource 1"}]}
    page2 = {"resources": [{"id": 2, "name": "Resource 2"}]}
    expected_df = pd.DataFrame(page1["resources"] + page2["resources"])

    requests_mock.get(
        url,
        [
            {"json": page1, "headers": {"x-jpmc-next-token": "abc"}},
            {"json": page2, "headers": {}},
        ],
    )

    test_df = fusion_obj.dataset_resources(dataset, new_catalog)
    pd.testing.assert_frame_equal(test_df, expected_df)


def test_dataset_resources_paginated_fail(requests_mock: requests_mock.Mocker, fusion_obj: Fusion) -> None:
    new_catalog = "catalog_id"
    dataset = "my_dataset"
    url = f"{fusion_obj.root_url}catalogs/{new_catalog}/datasets/{dataset}"
    page1 = {"resources": [{"id": 1, "name": "Resource 1"}]}

    requests_mock.get(
        url,
        [
            {"json": page1, "headers": {"x-jpmc-next-token": "abc"}},
            {"status_code": 500},
        ],
    )

    with pytest.raises(requests.exceptions.HTTPError):
        fusion_obj.dataset_resources(dataset, new_catalog)


def test_list_dataset_attributes(requests_mock: requests_mock.Mocker, fusion_obj: Fusion) -> None:
    new_catalog = "catalog_id"
    dataset = "my_dataset"
    url = f"{fusion_obj.root_url}catalogs/{new_catalog}/datasets/{dataset}/attributes"

    core_cols = [
        "identifier",
        "title",
        "dataType",
        "isDatasetKey",
        "description",
        "source",
    ]

    server_mock_data = {
        "resources": [
            {
                "index": 0,
                "identifier": "attr_1",
                "title": "some title",
                "dataType": "string",
                "other_meta_attr": "some val",
                "status": "active",
            },
            {
                "index": 1,
                "identifier": "attr_2",
                "title": "some title",
                "dataType": "int",
                "other_meta_attr": "some val",
                "status": "active",
            },
        ]
    }
    expected_data = {
        "resources": [
            {
                "identifier": "attr_1",
                "title": "some title",
                "dataType": "string",
            },
            {
                "identifier": "attr_2",
                "title": "some title",
                "dataType": "int",
            },
        ]
    }

    expected_df = pd.DataFrame(expected_data["resources"])

    requests_mock.get(url, json=server_mock_data)

    test_df = fusion_obj.list_dataset_attributes(dataset, catalog=new_catalog)
    # Check if the dataframe is created correctly
    pd.testing.assert_frame_equal(test_df, expected_df)
    assert all(col in core_cols for col in test_df.columns)

    ext_expected_data = {
        "resources": [
            {
                "index": 0,
                "identifier": "attr_1",
                "title": "some title",
                "dataType": "string",
                "other_meta_attr": "some val",
                "status": "active",
            },
            {
                "index": 1,
                "identifier": "attr_2",
                "title": "some title",
                "dataType": "int",
                "other_meta_attr": "some val",
                "status": "active",
            },
        ]
    }

    ext_expected_df = pd.DataFrame(ext_expected_data["resources"])
    test_df = fusion_obj.list_dataset_attributes(dataset, catalog=new_catalog, display_all_columns=True)

    # Check if the dataframe is created correctly
    pd.testing.assert_frame_equal(test_df, ext_expected_df)


def test_list_dataset_attributes_paginated_success(requests_mock: requests_mock.Mocker, fusion_obj: Fusion) -> None:
    catalog = "my_catalog"
    dataset = "my_dataset"
    url = f"{fusion_obj.root_url}catalogs/{catalog}/datasets/{dataset}/attributes"

    core_cols = [
        "identifier",
        "title",
        "dataType",
        "isDatasetKey",
        "description",
        "source",
    ]

    # First page with next token
    page1 = {
        "resources": [
            {
                "index": 0,
                "identifier": "attr_1",
                "title": "some title",
                "dataType": "string",
                "isDatasetKey": True,
                "description": "desc1",
                "source": "src1",
            }
        ]
    }
    # Second page
    page2 = {
        "resources": [
            {
                "index": 1,
                "identifier": "attr_2",
                "title": "some title",
                "dataType": "int",
                "isDatasetKey": False,
                "description": "desc2",
                "source": "src2",
            }
        ]
    }

    requests_mock.get(
        url,
        [
            {"json": page1, "headers": {"x-jpmc-next-token": "abc"}},
            {"json": page2, "headers": {}},
        ],
    )

    expected_data = {
        "resources": [
            {
                "identifier": "attr_1",
                "title": "some title",
                "dataType": "string",
                "isDatasetKey": True,
                "description": "desc1",
                "source": "src1",
            },
            {
                "identifier": "attr_2",
                "title": "some title",
                "dataType": "int",
                "isDatasetKey": False,
                "description": "desc2",
                "source": "src2",
            },
        ]
    }
    expected_df = pd.DataFrame(expected_data["resources"])[core_cols]

    test_df = fusion_obj.list_dataset_attributes(dataset, catalog=catalog)
    pd.testing.assert_frame_equal(test_df.reset_index(drop=True), expected_df.reset_index(drop=True))
    assert all(col in core_cols for col in test_df.columns)


def test_list_dataset_attributes_paginated_fail(requests_mock: requests_mock.Mocker, fusion_obj: Fusion) -> None:
    new_catalog = "catalog_id"
    dataset = "my_dataset"
    url = f"{fusion_obj.root_url}catalogs/{new_catalog}/datasets/{dataset}/attributes"

    page1 = {
        "resources": [
            {
                "index": 0,
                "identifier": "attr_1",
                "title": "some title",
                "dataType": "string",
                "other_meta_attr": "some val",
                "status": "active",
            }
        ]
    }

    requests_mock.get(
        url,
        [
            {"json": page1, "headers": {"x-jpmc-next-token": "abc"}},
            {"status_code": 500},
        ],
    )

    with pytest.raises(requests.exceptions.HTTPError):
        fusion_obj.list_dataset_attributes(dataset, catalog=new_catalog)


def test_list_datasetmembers_success(requests_mock: requests_mock.Mocker, fusion_obj: Fusion) -> None:
    new_catalog = "catalog_id"
    dataset = "my_dataset"
    url = f"{fusion_obj.root_url}catalogs/{new_catalog}/datasets/{dataset}/datasetseries"
    expected_data = {"resources": [{"id": 1, "name": "Resource 1"}, {"id": 2, "name": "Resource 2"}]}
    requests_mock.get(url, json=expected_data)

    test_df = fusion_obj.list_datasetmembers(dataset, new_catalog, max_results=2)

    # Check if the dataframe is created correctly
    expected_df = pd.DataFrame(expected_data["resources"])
    pd.testing.assert_frame_equal(test_df, expected_df)


def test_list_datasetmembers_fail(requests_mock: requests_mock.Mocker, fusion_obj: Fusion) -> None:
    new_catalog = "catalog_id"
    dataset = "my_dataset"
    url = f"{fusion_obj.root_url}catalogs/{new_catalog}/datasets/{dataset}/datasetseries"

    # Mock the response with an error status code
    requests_mock.get(url, status_code=500)

    with pytest.raises(requests.exceptions.HTTPError):
        fusion_obj.list_datasetmembers(dataset, new_catalog, max_results=2)


def test_list_datasetmembers_paginated_success(requests_mock: requests_mock.Mocker, fusion_obj: Fusion) -> None:
    new_catalog = "catalog_id"
    dataset = "my_dataset"
    url = f"{fusion_obj.root_url}catalogs/{new_catalog}/datasets/{dataset}/datasetseries"
    # First page with next token
    page1 = {"resources": [{"id": 1, "name": "Resource 1"}]}
    page2 = {"resources": [{"id": 2, "name": "Resource 2"}]}
    expected_df = pd.DataFrame(page1["resources"] + page2["resources"])

    requests_mock.get(
        url,
        [
            {"json": page1, "headers": {"x-jpmc-next-token": "abc"}},
            {"json": page2, "headers": {}},
        ],
    )

    test_df = fusion_obj.list_datasetmembers(dataset, new_catalog, max_results=2)
    pd.testing.assert_frame_equal(test_df, expected_df)


def test_list_datasetmembers_paginated_fail(requests_mock: requests_mock.Mocker, fusion_obj: Fusion) -> None:
    new_catalog = "catalog_id"
    dataset = "my_dataset"
    url = f"{fusion_obj.root_url}catalogs/{new_catalog}/datasets/{dataset}/datasetseries"
    # First page with next token
    page1 = {"resources": [{"id": 1, "name": "Resource 1"}]}

    requests_mock.get(
        url,
        [
            {"json": page1, "headers": {"x-jpmc-next-token": "abc"}},
            {"status_code": 500},
        ],
    )

    with pytest.raises(requests.exceptions.HTTPError):
        fusion_obj.list_datasetmembers(dataset, new_catalog, max_results=2)


def test_datasetmember_resources_success(requests_mock: requests_mock.Mocker, fusion_obj: Fusion) -> None:
    new_catalog = "catalog_id"
    dataset = "my_dataset"
    series = "2022-02-02"
    url = f"{fusion_obj.root_url}catalogs/{new_catalog}/datasets/{dataset}/datasetseries/{series}"
    expected_data = {"resources": [{"id": 1, "name": "Resource 1"}, {"id": 2, "name": "Resource 2"}]}
    requests_mock.get(url, json=expected_data)

    test_df = fusion_obj.datasetmember_resources(dataset, series, new_catalog)

    # Check if the dataframe is created correctly
    expected_df = pd.DataFrame(expected_data["resources"])
    pd.testing.assert_frame_equal(test_df, expected_df)


def test_datasetmember_resources_fail(requests_mock: requests_mock.Mocker, fusion_obj: Fusion) -> None:
    new_catalog = "catalog_id"
    dataset = "my_dataset"
    series = "2022-02-02"
    url = f"{fusion_obj.root_url}catalogs/{new_catalog}/datasets/{dataset}/datasetseries/{series}"

    # Mock the response with an error status code
    requests_mock.get(url, status_code=500)

    import pytest

    with pytest.raises(requests.exceptions.HTTPError):
        fusion_obj.datasetmember_resources(dataset, series, new_catalog)


def test_datasetmember_resources_paginated_success(requests_mock: requests_mock.Mocker, fusion_obj: Fusion) -> None:
    new_catalog = "catalog_id"
    dataset = "my_dataset"
    series = "2022-02-02"
    url = f"{fusion_obj.root_url}catalogs/{new_catalog}/datasets/{dataset}/datasetseries/{series}"

    # First page with next token
    page1 = {"resources": [{"id": 1, "name": "Resource 1"}]}
    page2 = {"resources": [{"id": 2, "name": "Resource 2"}]}
    expected_df = pd.DataFrame(page1["resources"] + page2["resources"])

    requests_mock.get(
        url,
        [
            {"json": page1, "headers": {"x-jpmc-next-token": "abc"}},
            {"json": page2, "headers": {}},
        ],
    )

    test_df = fusion_obj.datasetmember_resources(dataset, series, new_catalog)
    pd.testing.assert_frame_equal(test_df, expected_df)


def test_datasetmember_resources_paginated_fail(requests_mock: requests_mock.Mocker, fusion_obj: Fusion) -> None:
    new_catalog = "catalog_id"
    dataset = "my_dataset"
    series = "2022-02-02"
    url = f"{fusion_obj.root_url}catalogs/{new_catalog}/datasets/{dataset}/datasetseries/{series}"

    # First page with next token, second page fails
    page1 = {"resources": [{"id": 1, "name": "Resource 1"}]}

    requests_mock.get(
        url,
        [
            {"json": page1, "headers": {"x-jpmc-next-token": "abc"}},
            {"status_code": 500},
        ],
    )
    with pytest.raises(requests.exceptions.HTTPError):
        fusion_obj.datasetmember_resources(dataset, series, new_catalog)


def test_list_distributions_success(requests_mock: requests_mock.Mocker, fusion_obj: Fusion) -> None:
    new_catalog = "catalog_id"
    dataset = "my_dataset"
    series = "2022-02-02"
    url = f"{fusion_obj.root_url}catalogs/{new_catalog}/datasets/{dataset}/datasetseries/{series}/distributions"
    expected_data = {"resources": [{"id": 1, "name": "Resource 1"}, {"id": 2, "name": "Resource 2"}]}
    requests_mock.get(url, json=expected_data)

    test_df = fusion_obj.list_distributions(dataset, series, new_catalog)

    # Check if the dataframe is created correctly
    expected_df = pd.DataFrame(expected_data["resources"])
    pd.testing.assert_frame_equal(test_df, expected_df)


def test_list_distributions_fail(requests_mock: requests_mock.Mocker, fusion_obj: Fusion) -> None:
    new_catalog = "catalog_id"
    dataset = "my_dataset"
    series = "2022-02-02"
    url = f"{fusion_obj.root_url}catalogs/{new_catalog}/datasets/{dataset}/datasetseries/{series}/distributions"

    # Mock the response with an error status code
    requests_mock.get(url, status_code=500)

    with pytest.raises(requests.exceptions.HTTPError):
        fusion_obj.list_distributions(dataset, series, new_catalog)


def test_list_distributions_paginated_success(requests_mock: requests_mock.Mocker, fusion_obj: Fusion) -> None:
    new_catalog = "catalog_id"
    dataset = "my_dataset"
    series = "2022-02-02"
    url = f"{fusion_obj.root_url}catalogs/{new_catalog}/datasets/{dataset}/datasetseries/{series}/distributions"

    # First page with next token
    page1 = {"resources": [{"id": 1, "name": "Resource 1"}]}
    page2 = {"resources": [{"id": 2, "name": "Resource 2"}]}
    expected_df = pd.DataFrame(page1["resources"] + page2["resources"])

    requests_mock.get(
        url,
        [
            {"json": page1, "headers": {"x-jpmc-next-token": "abc"}},
            {"json": page2, "headers": {}},
        ],
    )

    test_df = fusion_obj.list_distributions(dataset, series, new_catalog)
    pd.testing.assert_frame_equal(test_df, expected_df)


def test_list_distributions_paginated_fail(requests_mock: requests_mock.Mocker, fusion_obj: Fusion) -> None:
    new_catalog = "catalog_id"
    dataset = "my_dataset"
    series = "2022-02-02"
    url = f"{fusion_obj.root_url}catalogs/{new_catalog}/datasets/{dataset}/datasetseries/{series}/distributions"

    # First page with next token, second page fails
    page1 = {"resources": [{"id": 1, "name": "Resource 1"}]}

    requests_mock.get(
        url,
        [
            {"json": page1, "headers": {"x-jpmc-next-token": "abc"}},
            {"status_code": 500},
        ],
    )

    with pytest.raises(requests.exceptions.HTTPError):
        fusion_obj.list_distributions(dataset, series, new_catalog)


def test__resolve_distro_tuples(mocker: MockerFixture, fusion_obj: Fusion) -> None:
    catalog = "my_catalog"
    with (
        pytest.raises(AssertionError),
        mocker.patch.object(fusion_obj, "list_datasetmembers", return_value=pd.DataFrame()),
    ):
        fusion_obj._resolve_distro_tuples("dataset", "catalog", "series")

    valid_ds_members = pd.DataFrame(
        {
            "@id": ["2020-01-01", "2020-01-02", "2020-01-03"],
            "identifier": ["2020-01-01", "2020-01-02", "2020-01-03"],
            "dataset": ["dataset", "dataset", "dataset"],
            "createdDate": ["2020-01-01", "2020-01-02", "2020-01-03"],
        }
    )
    exp_tuples = [
        (catalog, "dataset", "2020-01-01", "parquet"),
        (catalog, "dataset", "2020-01-02", "parquet"),
        (catalog, "dataset", "2020-01-03", "parquet"),
    ]

    with (
        mocker.patch.object(fusion_obj, "list_datasetmembers", return_value=valid_ds_members),
    ):
        res = fusion_obj._resolve_distro_tuples("dataset", catalog=catalog, dt_str="2020-01-01:2020-01-03")
        assert res == exp_tuples
        res = fusion_obj._resolve_distro_tuples("dataset", catalog=catalog, dt_str=":")
        assert res == exp_tuples
        res = fusion_obj._resolve_distro_tuples("dataset", catalog=catalog, dt_str="2020-01-01:2020-01-02")
        assert res == exp_tuples[0:2]
        res = fusion_obj._resolve_distro_tuples("dataset", catalog=catalog, dt_str="2020-01-02:2020-01-03")
        assert res == exp_tuples[1:]
        res = fusion_obj._resolve_distro_tuples("dataset", catalog=catalog)
        assert res == [exp_tuples[-1]]
        res = fusion_obj._resolve_distro_tuples("dataset", catalog=catalog, dt_str="2020-01-03")
        assert res == [exp_tuples[-1]]
        res = fusion_obj._resolve_distro_tuples("dataset", catalog=catalog, dt_str="latest")
        assert res == [exp_tuples[-1]]


def test_to_bytes(requests_mock: requests_mock.Mocker, fusion_obj: Fusion) -> None:
    catalog = "my_catalog"
    dataset = "my_dataset"
    datasetseries = "2020-04-04"
    file_format = "csv"
    url = distribution_to_url(fusion_obj.root_url, catalog, dataset, datasetseries, file_format)
    expected_data = b"some binary data"
    requests_mock.get(url, content=expected_data)

    data = fusion_obj.to_bytes(catalog, dataset, datasetseries, file_format)

    # Check if the data is returned correctly
    assert data.getbuffer() == expected_data


@pytest.mark.skip(reason="MUST FIX")
def test_download_main(mocker: MockerFixture, fusion_obj: Fusion) -> None:
    catalog = "my_catalog"
    dataset = "my_dataset"
    dt_str = "20200101:20200103"
    file_format = "csv"

    dates = ["2020-01-01", "2020-01-02", "2020-01-03"]
    patch_res = [(catalog, dataset, dt, "parquet") for dt in dates]

    mocker.patch.object(
        fusion_obj,
        "_resolve_distro_tuples",
        return_value=patch_res,
    )

    dwn_load_res = [
        (True, f"{fusion_obj.download_folder}/{dataset}__{catalog}__{dt}.{file_format}", None) for dt in dates
    ]
    mocker.patch(
        "fusion.fusion.download_single_file_threading",
        return_value=dwn_load_res,
    )

    mocker.patch("fusion.fusion.stream_single_file_new_session", return_value=dwn_load_res[0])

    res = fusion_obj.download(dataset=dataset, dt_str=dt_str, dataset_format=file_format, catalog=catalog)
    assert not res

    res = fusion_obj.download(
        dataset=dataset, dt_str=dt_str, dataset_format=file_format, catalog=catalog, return_paths=True
    )
    assert res
    assert len(res[0]) == len(dates)

    res = fusion_obj.download(
        dataset=dataset,
        dt_str=dt_str,
        dataset_format=file_format,
        catalog=catalog,
        return_paths=True,
        show_progress=False,
    )
    assert res
    assert len(res) == len(dates)

    res = fusion_obj.download(
        dataset=dataset,
        dt_str=dt_str,
        dataset_format=file_format,
        catalog=catalog,
        return_paths=True,
        partitioning="hive",
    )
    assert res
    assert len(res) == len(dates)

    res = fusion_obj.download(
        dataset=dataset, dt_str="latest", dataset_format=file_format, catalog=catalog, return_paths=True
    )
    assert res
    assert len(res[0]) == len(dates)

    mocker.patch("fusion.fusion.stream_single_file_new_session", return_value=(False, "my_file.dat", "Some Err"))
    res = fusion_obj.download(
        dataset=dataset,
        dt_str=dt_str,
        dataset_format=file_format,
        catalog=catalog,
        return_paths=True,
        show_progress=False,
    )
    assert res
    assert len(res[0]) == len(dates)
    for r in res:
        assert not r[0]

    res = fusion_obj.download(
        dataset=dataset, dt_str="sample", dataset_format=file_format, catalog=catalog, return_paths=True
    )
    assert res
    assert len(res) == 1
    assert res[0][0]
    assert "sample" in res[0][1]


def test_download_no_access(requests_mock: requests_mock.Mocker, fusion_obj: Fusion) -> None:
    catalog = "my_catalog"
    dataset = "TEST_DATASET"
    dt_str = "20200101"
    file_format = "csv"

    url = f"{fusion_obj.root_url}catalogs/{catalog}/datasets/{dataset}"

    expected_data = {
        "catalog": {
            "@id": "my_catalog/",
            "description": "my catalog",
            "title": "my catalog",
            "identifier": "my_catalog",
        },
        "title": "Test Dataset",
        "identifier": "TEST_DATASET",
        "category": ["category"],
        "shortAbstract": "short abstract",
        "description": "description",
        "frequency": "Once",
        "isInternalOnlyDataset": False,
        "isThirdPartyData": True,
        "isRestricted": False,
        "isRawData": True,
        "maintainer": "maintainer",
        "source": "source",
        "region": ["region"],
        "publisher": "publisher",
        "subCategory": ["subCategory"],
        "tags": ["tag1", "tag2"],
        "createdDate": "2020-05-05",
        "modifiedDate": "2020-05-05",
        "deliveryChannel": ["API"],
        "language": "English",
        "status": "Available",
        "type": "Source",
        "containerType": "Snapshot-Full",
        "snowflake": "snowflake",
        "complexity": "complexity",
        "isImmutable": False,
        "isMnpi": False,
        "isPii": False,
        "isPci": False,
        "isClient": False,
        "isPublic": False,
        "isInternal": False,
        "isConfidential": False,
        "isHighlyConfidential": False,
        "isActive": False,
        "@id": "TEST_DATASET/",
    }

    requests_mock.get(url, json=expected_data)

    with pytest.raises(
        APIResponseError, match="You are not subscribed to TEST_DATASET in catalog my_catalog. Please request access."
    ):
        fusion_obj.download(dataset=dataset, dt_str=dt_str, dataset_format=file_format, catalog=catalog)


def test_download_format_not_available(requests_mock: requests_mock.Mocker, fusion_obj: Fusion) -> None:
    catalog = "my_catalog"
    dataset = "TEST_DATASET"
    dt_str = "20200101"
    file_format = "pdf"

    url = f"{fusion_obj.root_url}catalogs/{catalog}/datasets/{dataset}"

    expected_data = {
        "catalog": {
            "@id": "my_catalog/",
            "description": "my catalog",
            "title": "my catalog",
            "identifier": "my_catalog",
        },
        "title": "Test Dataset",
        "identifier": "TEST_DATASET",
        "category": ["category"],
        "shortAbstract": "short abstract",
        "description": "description",
        "frequency": "Once",
        "isInternalOnlyDataset": False,
        "isThirdPartyData": True,
        "isRestricted": False,
        "isRawData": True,
        "maintainer": "maintainer",
        "source": "source",
        "region": ["region"],
        "publisher": "publisher",
        "subCategory": ["subCategory"],
        "tags": ["tag1", "tag2"],
        "createdDate": "2020-05-05",
        "modifiedDate": "2020-05-05",
        "deliveryChannel": ["API"],
        "language": "English",
        "status": "Subscribed",
        "type": "Source",
        "containerType": "Snapshot-Full",
        "snowflake": "snowflake",
        "complexity": "complexity",
        "isImmutable": False,
        "isMnpi": False,
        "isPii": False,
        "isPci": False,
        "isClient": False,
        "isPublic": False,
        "isInternal": False,
        "isConfidential": False,
        "isHighlyConfidential": False,
        "isActive": False,
        "@id": "TEST_DATASET/",
    }

    requests_mock.get(url, json=expected_data)

    url = f"{fusion_obj.root_url}catalogs/{catalog}/datasets/changes?datasets={dataset}"

    expected_resp = {
        "lastModified": "2025-03-18T09:04:22Z",
        "checksum": "SHA-256=vFdIF:HSLDBV:VBLHD/xe8Mom9yqooZA=-1",
        "metadata": {
            "fields": [
                "lastModified",
                "size",
                "checksum",
                "catalog",
                "dataset",
                "seriesMember",
                "distribution",
                "storageProvider",
                "version",
            ]
        },
        "datasets": [
            {
                "key": "TEST_DATASET",
                "lastModified": "2025-03-18T09:04:22Z",
                "checksum": "SHA-256=vSLKFGNSDFGJBADFGsjfgl/xe8Mom9yqooZA=-1",
                "distributions": [
                    {
                        "key": "TEST_DATASET/20250317/distribution.csv",
                        "values": [
                            "2025-03-18T09:04:22Z",
                            "3054",
                            "SHA-256=vlfaDJFb:VbSdfOHLvnL/xe8Mom9yqooZA=-1",
                            "my_catalog",
                            "TEST_DATASET",
                            "20250317",
                            "csv",
                            "api-bucket",
                            "SJLDHGF;eflSBVLS",
                        ],
                    },
                    {
                        "key": "TEST_DATASET/20250317/distribution.parquet",
                        "values": [
                            "2025-03-18T09:04:19Z",
                            "3076",
                            "SHA-256=7yfQDQq/M1VE4S0SKJDHfblDHFVBldvLXlv5Q=-1",
                            "my_catalog",
                            "TEST_DATASET",
                            "20250317",
                            "parquet",
                            "api-bucket",
                            "SJDFB;IUEBRF;dvbuLSDVc",
                        ],
                    },
                ],
            }
        ],
    }

    requests_mock.get(url, json=expected_resp)

    with pytest.raises(
        FileFormatError,
        match=re.escape(
            "Dataset format pdf is not available for TEST_DATASET in catalog my_catalog. "
            "Available formats are ['csv', 'parquet']."
        ),
    ):
        fusion_obj.download(dataset=dataset, dt_str=dt_str, dataset_format=file_format, catalog=catalog)


def test_download_multiple_format_error(requests_mock: requests_mock.Mocker, fusion_obj: Fusion) -> None:
    catalog = "my_catalog"
    dataset = "TEST_DATASET"
    dt_str = "20200101"

    url = f"{fusion_obj.root_url}catalogs/{catalog}/datasets/{dataset}"

    expected_data = {
        "catalog": {
            "@id": "my_catalog/",
            "description": "my catalog",
            "title": "my catalog",
            "identifier": "my_catalog",
        },
        "title": "Test Dataset",
        "identifier": "TEST_DATASET",
        "category": ["category"],
        "shortAbstract": "short abstract",
        "description": "description",
        "frequency": "Once",
        "isInternalOnlyDataset": False,
        "isThirdPartyData": True,
        "isRestricted": False,
        "isRawData": True,
        "maintainer": "maintainer",
        "source": "source",
        "region": ["region"],
        "publisher": "publisher",
        "subCategory": ["subCategory"],
        "tags": ["tag1", "tag2"],
        "createdDate": "2020-05-05",
        "modifiedDate": "2020-05-05",
        "deliveryChannel": ["API"],
        "language": "English",
        "status": "Subscribed",
        "type": "Source",
        "containerType": "Snapshot-Full",
        "snowflake": "snowflake",
        "complexity": "complexity",
        "isImmutable": False,
        "isMnpi": False,
        "isPii": False,
        "isPci": False,
        "isClient": False,
        "isPublic": False,
        "isInternal": False,
        "isConfidential": False,
        "isHighlyConfidential": False,
        "isActive": False,
        "@id": "TEST_DATASET/",
    }

    requests_mock.get(url, json=expected_data)

    url = f"{fusion_obj.root_url}catalogs/{catalog}/datasets/changes?datasets={dataset}"

    expected_resp = {
        "lastModified": "2025-03-18T09:04:22Z",
        "checksum": "SHA-256=vFdIF:HSLDBV:VBLHD/xe8Mom9yqooZA=-1",
        "metadata": {
            "fields": [
                "lastModified",
                "size",
                "checksum",
                "catalog",
                "dataset",
                "seriesMember",
                "distribution",
                "storageProvider",
                "version",
            ]
        },
        "datasets": [
            {
                "key": "TEST_DATASET",
                "lastModified": "2025-03-18T09:04:22Z",
                "checksum": "SHA-256=vSLKFGNSDFGJBADFGsjfgl/xe8Mom9yqooZA=-1",
                "distributions": [
                    {
                        "key": "TEST_DATASET/20250317/distribution.csv",
                        "values": [
                            "2025-03-18T09:04:22Z",
                            "3054",
                            "SHA-256=vlfaDJFb:VbSdfOHLvnL/xe8Mom9yqooZA=-1",
                            "my_catalog",
                            "TEST_DATASET",
                            "20250317",
                            "csv",
                            "api-bucket",
                            "SJLDHGF;eflSBVLS",
                        ],
                    },
                    {
                        "key": "TEST_DATASET/20250317/distribution.parquet",
                        "values": [
                            "2025-03-18T09:04:19Z",
                            "3076",
                            "SHA-256=7yfQDQq/M1VE4S0SKJDHfblDHFVBldvLXlv5Q=-1",
                            "my_catalog",
                            "TEST_DATASET",
                            "20250317",
                            "parquet",
                            "api-bucket",
                            "SJDFB;IUEBRF;dvbuLSDVc",
                        ],
                    },
                ],
            }
        ],
    }

    requests_mock.get(url, json=expected_resp)

    with pytest.raises(
        FileFormatError,
        match=re.escape(
            "Multiple formats found for TEST_DATASET in catalog my_catalog. Dataset format is required to"
            "download. Available formats are ['csv', 'parquet']."
        ),
    ):
        fusion_obj.download(dataset=dataset, dt_str=dt_str, dataset_format=None, catalog=catalog)


def test_download_no_distributions_available(requests_mock: requests_mock.Mocker, fusion_obj: Fusion) -> None:
    catalog = "my_catalog"
    dataset = "TEST_DATASET"
    dt_str = "20200101"

    url = f"{fusion_obj.root_url}catalogs/{catalog}/datasets/{dataset}"

    expected_data = {
        "catalog": {
            "@id": "my_catalog/",
            "description": "my catalog",
            "title": "my catalog",
            "identifier": "my_catalog",
        },
        "title": "Test Dataset",
        "identifier": "TEST_DATASET",
        "category": ["category"],
        "shortAbstract": "short abstract",
        "description": "description",
        "frequency": "Once",
        "isInternalOnlyDataset": False,
        "isThirdPartyData": True,
        "isRestricted": False,
        "isRawData": True,
        "maintainer": "maintainer",
        "source": "source",
        "region": ["region"],
        "publisher": "publisher",
        "subCategory": ["subCategory"],
        "tags": ["tag1", "tag2"],
        "createdDate": "2020-05-05",
        "modifiedDate": "2020-05-05",
        "deliveryChannel": ["API"],
        "language": "English",
        "status": "Subscribed",
        "type": "Source",
        "containerType": "Snapshot-Full",
        "snowflake": "snowflake",
        "complexity": "complexity",
        "isImmutable": False,
        "isMnpi": False,
        "isPii": False,
        "isPci": False,
        "isClient": False,
        "isPublic": False,
        "isInternal": False,
        "isConfidential": False,
        "isHighlyConfidential": False,
        "isActive": False,
        "@id": "TEST_DATASET/",
    }

    requests_mock.get(url, json=expected_data)

    url = f"{fusion_obj.root_url}catalogs/{catalog}/datasets/changes?datasets={dataset}"

    expected_resp = {
        "lastModified": "2025-03-18T09:04:22Z",
        "checksum": "SHA-256=vFdIF:HSLDBV:VBLHD/xe8Mom9yqooZA=-1",
        "metadata": {
            "fields": [
                "lastModified",
                "size",
                "checksum",
                "catalog",
                "dataset",
                "seriesMember",
                "distribution",
                "storageProvider",
                "version",
            ]
        },
        "datasets": [],
    }

    requests_mock.get(url, json=expected_resp)

    with pytest.raises(
        FileFormatError,
        match=re.escape(
           f"No distributions found for dataset '{dataset}' in catalog '{catalog}'."
        ),
    ):
        fusion_obj.download(dataset=dataset, dt_str=dt_str, dataset_format=None, catalog=catalog)



def test_to_df(mocker: MockerFixture, tmp_path: Path, data_table_as_csv: str, fusion_obj: Fusion) -> None:
    catalog = "my_catalog"
    dataset = "my_dataset"
    dates = ["2020-01-01", "2020-01-02", "2020-01-03"]

    files = [f"{tmp_path}/{dataset}__{catalog}__{dt}.csv" for dt in dates]
    for f in files:
        with Path(f).open("w") as f_h:
            f_h.write(data_table_as_csv)

    patch_res = [(True, file, None) for file in files]

    mocker.patch.object(
        fusion_obj,
        "download",
        return_value=patch_res,
    )

    res = fusion_obj.to_df(dataset, f"{dates[0]}:{dates[-1]}", "csv", catalog=catalog)
    assert len(res) > 0


def test_to_table(mocker: MockerFixture, tmp_path: Path, data_table_as_csv: str, fusion_obj: Fusion) -> None:
    catalog = "my_catalog"
    dataset = "my_dataset"
    dates = ["2020-01-01", "2020-01-02", "2020-01-03"]
    fmt = "csv"

    files = [f"{tmp_path}/{dataset}__{catalog}__{dt}.{fmt}" for dt in dates]
    for f in files:
        with Path(f).open("w") as f_h:
            f_h.write(data_table_as_csv)

    patch_res = [(True, file, None) for file in files]

    mocker.patch.object(
        fusion_obj,
        "download",
        return_value=patch_res,
    )

    res = fusion_obj.to_table(dataset, f"{dates[0]}:{dates[-1]}", fmt, catalog=catalog)
    assert len(res) > 0


def test_list_dataset_lineage(requests_mock: requests_mock.Mocker, fusion_obj: Fusion) -> None:
    dataset = "dataset_id"
    catalog = "catalog_id"
    url_dataset = f"{fusion_obj.root_url}catalogs/{catalog}/datasets/{dataset}"
    requests_mock.get(url_dataset, status_code=200)
    url = f"{fusion_obj.root_url}catalogs/{catalog}/datasets/{dataset}/lineage"
    expected_data = {
        "relations": [
            {
                "source": {"dataset": "source_dataset", "catalog": "source_catalog"},
                "destination": {"dataset": dataset, "catalog": catalog},
            },
            {
                "source": {"dataset": dataset, "catalog": catalog},
                "destination": {"dataset": "destination_dataset", "catalog": "destination_catalog"},
            },
        ],
        "datasets": [
            {"identifier": "source_dataset", "title": "Source Dataset"},
            {"identifier": "destination_dataset", "status": "Active", "title": "Destination Dataset"},
        ],
    }
    requests_mock.get(url, json=expected_data)

    # Call the list_dataset_lineage method
    test_df = fusion_obj.list_dataset_lineage(dataset, catalog=catalog)

    # Check if the dataframe is created correctly
    expected_df = pd.DataFrame(
        {
            "type": ["source", "produced"],
            "dataset_identifier": ["source_dataset", "destination_dataset"],
            "title": ["Source Dataset", "Destination Dataset"],
            "catalog": ["source_catalog", "destination_catalog"],
        }
    )
    pd.testing.assert_frame_equal(test_df, expected_df)


def test_list_dataset_lineage_max_results(requests_mock: requests_mock.Mocker, fusion_obj: Fusion) -> None:
    dataset = "dataset_id"
    catalog = "catalog_id"
    url_dataset = f"{fusion_obj.root_url}catalogs/{catalog}/datasets/{dataset}"
    requests_mock.get(url_dataset, status_code=200)
    url = f"{fusion_obj.root_url}catalogs/{catalog}/datasets/{dataset}/lineage"
    expected_data = {
        "relations": [
            {
                "source": {"dataset": "source_dataset", "catalog": "source_catalog"},
                "destination": {"dataset": dataset, "catalog": catalog},
            },
            {
                "source": {"dataset": dataset, "catalog": catalog},
                "destination": {"dataset": "destination_dataset", "catalog": "destination_catalog"},
            },
        ],
        "datasets": [
            {"identifier": "source_dataset", "status": "Active", "title": "Source Dataset"},
            {"identifier": "destination_dataset", "status": "Active", "title": "Destination Dataset"},
        ],
    }
    requests_mock.get(url, json=expected_data)

    # Call the list_dataset_lineage method
    test_df = fusion_obj.list_dataset_lineage(dataset, catalog=catalog, max_results=1)

    # Check if the dataframe is created correctly
    assert len(test_df) == 1


def test_list_dataset_lineage_resticted(requests_mock: requests_mock.Mocker, fusion_obj: Fusion) -> None:
    dataset_id = "dataset_id"
    catalog = "catalog_id"
    url_dataset = f"{fusion_obj.root_url}catalogs/{catalog}/datasets/{dataset_id}"
    requests_mock.get(url_dataset, status_code=200)
    url = f"{fusion_obj.root_url}catalogs/{catalog}/datasets/{dataset_id}/lineage"

    expected_data = {
        "relations": [
            {
                "source": {"dataset": "source_dataset", "catalog": "source_catalog"},
                "destination": {"dataset": dataset_id, "catalog": catalog},
            },
            {
                "source": {"dataset": dataset_id, "catalog": catalog},
                "destination": {"dataset": "destination_dataset", "catalog": "destination_catalog"},
            },
        ],
        "datasets": [
            {"identifier": "source_dataset", "status": "Restricted"},
            {"identifier": "destination_dataset", "status": "Active", "title": "Destination Dataset"},
        ],
    }
    requests_mock.get(url, json=expected_data)

    # Call the list_dataset_lineage method
    test_df = fusion_obj.list_dataset_lineage(dataset_id, catalog=catalog)

    # Check if the dataframe is created correctly
    expected_df = pd.DataFrame(
        {
            "type": ["source", "produced"],
            "dataset_identifier": ["Access Restricted", "destination_dataset"],
            "title": ["Access Restricted", "Destination Dataset"],
            "catalog": ["Access Restricted", "destination_catalog"],
        }
    )
    pd.testing.assert_frame_equal(test_df, expected_df)


""" since extra api call is removed, this test is not needed anymore

def test_list_dataset_lineage_dataset_not_found(requests_mock: requests_mock.Mocker, fusion_obj: Fusion) -> None:
    dataset_id = "dataset_id"
    catalog = "catalog_id"
    url_dataset = f"{fusion_obj.root_url}catalogs/{catalog}/datasets/{dataset_id}"
    requests_mock.get(url_dataset, status_code=404)

    with pytest.raises(requests.exceptions.HTTPError):
        fusion_obj.list_dataset_lineage(dataset_id, catalog=catalog)
"""


def test_create_dataset_lineage_from_df(requests_mock: requests_mock.Mocker, fusion_obj: Fusion) -> None:
    base_dataset = "base_dataset"
    source_dataset = "source_dataset"
    source_dataset_catalog = "source_catalog"
    catalog = "common"
    status_code = 200
    url = f"{fusion_obj.root_url}catalogs/{catalog}/datasets/{base_dataset}/lineage"
    expected_data = {"source": [{"dataset": source_dataset, "catalog": source_dataset_catalog}]}
    requests_mock.post(url, json=expected_data)

    data = [{"dataset": "source_dataset", "catalog": "source_catalog"}]
    df_input = pd.DataFrame(data)

    # Call the create_dataset_lineage method
    resp = fusion_obj.create_dataset_lineage(
        base_dataset=base_dataset, source_dataset_catalog_mapping=df_input, catalog=catalog, return_resp_obj=True
    )

    # Check if the response is correct
    assert resp is not None
    if resp is not None:
        assert resp.status_code == status_code


def test_create_dataset_lineage_from_list(requests_mock: requests_mock.Mocker, fusion_obj: Fusion) -> None:
    base_dataset = "base_dataset"
    source_dataset = "source_dataset"
    source_dataset_catalog = "source_catalog"
    catalog = "common"
    status_code = 200
    url = f"{fusion_obj.root_url}catalogs/{catalog}/datasets/{base_dataset}/lineage"
    expected_data = {"source": [{"dataset": source_dataset, "catalog": source_dataset_catalog}]}
    requests_mock.post(url, json=expected_data)

    data = [{"dataset": "source_dataset", "catalog": "source_catalog"}]

    # Call the create_dataset_lineage method
    resp = fusion_obj.create_dataset_lineage(
        base_dataset=base_dataset, source_dataset_catalog_mapping=data, catalog=catalog, return_resp_obj=True
    )

    # Check if the response is correct
    assert resp is not None
    if resp is not None:
        assert resp.status_code == status_code


def test_create_dataset_lineage_valueerror(requests_mock: requests_mock.Mocker, fusion_obj: Fusion) -> None:
    base_dataset = "base_dataset"
    source_dataset = "source_dataset"
    source_dataset_catalog = "source_catalog"
    catalog = "common"
    url = f"{fusion_obj.root_url}catalogs/{catalog}/datasets/{base_dataset}/lineage"
    expected_data = {"source": [{"dataset": source_dataset, "catalog": source_dataset_catalog}]}
    requests_mock.post(url, json=expected_data)

    data = {"dataset": "source_dataset", "catalog": "source_catalog"}

    with pytest.raises(
        ValueError, match="source_dataset_catalog_mapping must be a pandas DataFrame or a list of dictionaries."
    ):
        fusion_obj.create_dataset_lineage(
            base_dataset=base_dataset,
            source_dataset_catalog_mapping=data,  # type: ignore
            catalog=catalog,
        )


def test_create_dataset_lineage_httperror(requests_mock: requests_mock.Mocker, fusion_obj: Fusion) -> None:
    base_dataset = "base_dataset"
    source_dataset = "source_dataset"
    source_dataset_catalog = "source_catalog"
    catalog = "common"
    url = f"{fusion_obj.root_url}catalogs/{catalog}/datasets/{base_dataset}/lineage"
    expected_data = {"source": [{"dataset": source_dataset, "catalog": source_dataset_catalog}]}
    data = [{"dataset": "source_dataset", "catalog": "source_catalog"}]
    requests_mock.post(url, status_code=500, json=expected_data)

    with pytest.raises(requests.exceptions.HTTPError):
        fusion_obj.create_dataset_lineage(
            base_dataset=base_dataset, source_dataset_catalog_mapping=data, catalog=catalog
        )


def test_list_product_dataset_mapping_dataset_list(requests_mock: requests_mock.Mocker, fusion_obj: Fusion) -> None:
    """Test list Product Dataset Mapping method."""
    catalog = "my_catalog"
    url = f"{fusion_obj.root_url}catalogs/{catalog}/productDatasets"
    expected_data = {
        "resources": [
            {"product": "P00001", "dataset": "D00001"},
            {"product": "P00002", "dataset": "D00002"},
        ]
    }
    requests_mock.get(url, json=expected_data)

    resp = fusion_obj.list_product_dataset_mapping(dataset=["D00001"], catalog=catalog)
    assert all(resp == pd.DataFrame({"product": ["P00001"], "dataset": ["D00001"]}))


def test_list_product_dataset_mapping_dataset_str(requests_mock: requests_mock.Mocker, fusion_obj: Fusion) -> None:
    """Test list Product Dataset Mapping method."""
    catalog = "my_catalog"
    url = f"{fusion_obj.root_url}catalogs/{catalog}/productDatasets"
    expected_data = {
        "resources": [
            {"product": "P00001", "dataset": "D00001"},
            {"product": "P00002", "dataset": "D00002"},
        ]
    }
    requests_mock.get(url, json=expected_data)

    resp = fusion_obj.list_product_dataset_mapping(dataset="D00001", catalog=catalog)
    assert all(resp == pd.DataFrame({"product": ["P00001"], "dataset": ["D00001"]}))


def test_list_product_dataset_mapping_product_str(requests_mock: requests_mock.Mocker, fusion_obj: Fusion) -> None:
    """Test list Product Dataset Mapping method."""
    catalog = "my_catalog"
    url = f"{fusion_obj.root_url}catalogs/{catalog}/productDatasets"
    expected_data = {
        "resources": [
            {"product": "P00001", "dataset": "D00001"},
            {"product": "P00002", "dataset": "D00002"},
        ]
    }
    requests_mock.get(url, json=expected_data)

    resp = fusion_obj.list_product_dataset_mapping(product="P00001", catalog=catalog)
    assert all(resp == pd.DataFrame({"product": ["P00001"], "dataset": ["D00001"]}))


def test_list_product_dataset_mapping_product_list(requests_mock: requests_mock.Mocker, fusion_obj: Fusion) -> None:
    """Test list Product Dataset Mapping method."""
    catalog = "my_catalog"
    url = f"{fusion_obj.root_url}catalogs/{catalog}/productDatasets"
    expected_data = {
        "resources": [
            {"product": "P00001", "dataset": "D00001"},
            {"product": "P00002", "dataset": "D00002"},
        ]
    }
    requests_mock.get(url, json=expected_data)

    resp = fusion_obj.list_product_dataset_mapping(product=["P00001"], catalog=catalog)
    assert all(resp == pd.DataFrame({"product": ["P00001"], "dataset": ["D00001"]}))


def test_list_product_dataset_mapping_product_no_filter(
    requests_mock: requests_mock.Mocker, fusion_obj: Fusion
) -> None:
    """Test list Product Dataset Mapping method."""
    catalog = "my_catalog"
    url = f"{fusion_obj.root_url}catalogs/{catalog}/productDatasets"
    expected_data = {"resources": [{"product": "P00001", "dataset": "D00001"}]}
    requests_mock.get(url, json=expected_data)

    resp = fusion_obj.list_product_dataset_mapping(catalog=catalog)
    assert all(resp == pd.DataFrame({"product": ["P00001"], "dataset": ["D00001"]}))


def test_fusion_product(fusion_obj: Fusion) -> None:
    """Test Fusion Product class from client."""
    test_product = fusion_obj.product(title="Test Product", identifier="Test Product", releaseDate="May 5, 2020")
    assert test_product.title == "Test Product"
    assert test_product.identifier == "TEST_PRODUCT"
    assert test_product.category is None
    assert test_product.shortAbstract == "Test Product"
    assert test_product.description == "Test Product"
    assert test_product.isActive is True
    assert test_product.isRestricted is None
    assert test_product.maintainer is None
    assert test_product.region == ["Global"]
    assert test_product.publisher == "J.P. Morgan"
    assert test_product.subCategory is None
    assert test_product.tag is None
    assert test_product.deliveryChannel == ["API"]
    assert test_product.theme is None
    assert test_product.releaseDate == "2020-05-05"
    assert test_product.language == "English"
    assert test_product.status == "Available"
    assert test_product.image == ""
    assert test_product.logo == ""
    assert test_product.dataset is None
    assert test_product._client == fusion_obj


def test_fusion_dataset(fusion_obj: Fusion) -> None:
    """Test Fusion Dataset class from client"""
    test_dataset = fusion_obj.dataset(
        title="Test Dataset",
        identifier="Test Dataset",
        category="Test",
        product="TEST_PRODUCT",
    )

    assert str(test_dataset)
    assert repr(test_dataset)
    assert test_dataset.title == "Test Dataset"
    assert test_dataset.identifier == "TEST_DATASET"
    assert test_dataset.category == ["Test"]
    assert test_dataset.description == "Test Dataset"
    assert test_dataset.frequency == "Once"
    assert test_dataset.is_internal_only_dataset is False
    assert test_dataset.is_third_party_data is True
    assert test_dataset.is_restricted is None
    assert test_dataset.is_raw_data is True
    assert test_dataset.maintainer == "J.P. Morgan Fusion"
    assert test_dataset.source is None
    assert test_dataset.region is None
    assert test_dataset.publisher == "J.P. Morgan"
    assert test_dataset.product == ["TEST_PRODUCT"]
    assert test_dataset.sub_category is None
    assert test_dataset.tags is None
    assert test_dataset.created_date is None
    assert test_dataset.modified_date is None
    assert test_dataset.delivery_channel == ["API"]
    assert test_dataset.language == "English"
    assert test_dataset.status == "Available"
    assert test_dataset.type_ == "Source"
    assert test_dataset.container_type == "Snapshot-Full"
    assert test_dataset.snowflake is None
    assert test_dataset.complexity is None
    assert test_dataset.is_immutable is None
    assert test_dataset.is_mnpi is None
    assert test_dataset.is_pii is None
    assert test_dataset.is_pci is None
    assert test_dataset.is_client is None
    assert test_dataset.is_public is None
    assert test_dataset.is_internal is None
    assert test_dataset.is_confidential is None
    assert test_dataset.is_highly_confidential is None
    assert test_dataset.is_active is None
    assert test_dataset.client == fusion_obj


def test_fusion_attribute(fusion_obj: Fusion) -> None:
    """Test Fusion Attribute class from client."""
    test_attribute = fusion_obj.attribute(
        title="Test Attribute",
        identifier="Test Attribute",
        index=0,
        isDatasetKey=True,
        dataType="String",
        availableFrom="May 5, 2020",
    )
    assert str(test_attribute)
    assert repr(test_attribute)
    assert test_attribute.title == "Test Attribute"
    assert test_attribute.identifier == "test_attribute"
    assert test_attribute.index == 0
    assert test_attribute.isDatasetKey
    assert test_attribute.dataType == Types.String
    assert test_attribute.description == "Test Attribute"
    assert test_attribute.source is None
    assert test_attribute.sourceFieldId == "test_attribute"
    assert test_attribute.isInternalDatasetKey is None
    assert test_attribute.isExternallyVisible is True
    assert test_attribute.unit is None
    assert test_attribute.multiplier == 1.0
    assert test_attribute.isMetric is None
    assert test_attribute.isPropagationEligible is None
    assert test_attribute.availableFrom == "2020-05-05"
    assert test_attribute.deprecatedFrom is None
    assert test_attribute.term == "bizterm1"
    assert test_attribute.dataset is None
    assert test_attribute.attributeType is None
    assert test_attribute._client == fusion_obj


def test_fusion_attributes(fusion_obj: Fusion) -> None:
    """Test Fusion Attributes class from client."""
    test_attributes = fusion_obj.attributes(
        [
            Attribute(
                title="Test Attribute",
                identifier="Test Attribute",
                index=0,
                is_dataset_key=True,
                data_type=Types.String,
                available_from="May 5, 2020",
            )
        ]
    )
    assert str(test_attributes)
    assert repr(test_attributes)
    assert test_attributes.attributes[0].title == "Test Attribute"
    assert test_attributes.attributes[0].identifier == "test_attribute"
    assert test_attributes.attributes[0].index == 0
    assert test_attributes.attributes[0].isDatasetKey
    assert test_attributes.attributes[0].dataType == Types.String
    assert test_attributes.attributes[0].description == "Test Attribute"
    assert test_attributes.attributes[0].source is None
    assert test_attributes.attributes[0].sourceFieldId == "test_attribute"
    assert test_attributes.attributes[0].isInternalDatasetKey is None
    assert test_attributes.attributes[0].isExternallyVisible is True
    assert test_attributes.attributes[0].unit is None
    assert test_attributes.attributes[0].multiplier == 1.0
    assert test_attributes.attributes[0].isMetric is None
    assert test_attributes.attributes[0].isPropagationEligible is None
    assert test_attributes.attributes[0].availableFrom == "2020-05-05"
    assert test_attributes.attributes[0].deprecatedFrom is None
    assert test_attributes.attributes[0].term == "bizterm1"
    assert test_attributes.attributes[0].dataset is None
    assert test_attributes.attributes[0].attributeType is None
    assert test_attributes._client == fusion_obj


def test_fusion_create_product(requests_mock: requests_mock.Mocker, fusion_obj: Fusion) -> None:
    """Test create product from client."""
    catalog = "my_catalog"
    url = f"{fusion_obj.root_url}catalogs/{catalog}/products/TEST_PRODUCT"
    expected_data = {
        "title": "Test Product",
        "identifier": "TEST_PRODUCT",
        "category": ["category"],
        "shortAbstract": "short abstract",
        "description": "description",
        "isActive": True,
        "isRestricted": False,
        "maintainer": ["maintainer"],
        "region": ["region"],
        "publisher": "publisher",
        "subCategory": ["subCategory"],
        "tag": ["tag1", "tag2"],
        "deliveryChannel": ["API"],
        "theme": "theme",
        "releaseDate": "2020-05-05",
        "language": "English",
        "status": "Available",
        "image": "",
        "logo": "",
    }
    requests_mock.post(url, json=expected_data)

    my_product = fusion_obj.product(
        title="Test Product",
        identifier="TEST_PRODUCT",
        category=["category"],
        shortAbstract="short abstract",
        description="description",
        isActive=True,
        isRestricted=False,
        maintainer=["maintainer"],
        region=["region"],
        publisher="publisher",
        subCategory=["subCategory"],
        tag=["tag1", "tag2"],
        deliveryChannel=["API"],
        theme="theme",
        releaseDate="2020-05-05",
        language="English",
        status="Available",
        image="",
        logo="",
    )
    status_code = 200
    resp = my_product.create(catalog=catalog, client=fusion_obj, return_resp_obj=True)
    assert isinstance(resp, requests.models.Response)
    assert resp.status_code == status_code


def test_fusion_create_dataset_dict(requests_mock: requests_mock.Mocker, fusion_obj: Fusion) -> None:
    """Test create dataset from client."""
    catalog = "my_catalog"
    url = f"{fusion_obj.root_url}catalogs/{catalog}/datasets/TEST_DATASET"
    expected_data = {
        "title": "Test Dataset",
        "identifier": "TEST_DATASET",
        "category": ["category"],
        "shortAbstract": "short abstract",
        "description": "description",
        "frequency": "Once",
        "isInternalOnlyDataset": False,
        "isThirdPartyData": True,
        "isRestricted": False,
        "isRawData": False,
        "maintainer": "maintainer",
        "source": "source",
        "region": ["region"],
        "publisher": "publisher",
        "subCategory": ["subCategory"],
        "tags": ["tag1", "tag2"],
        "createdDate": "2020-05-05",
        "modifiedDate": "2020-05-05",
        "deliveryChannel": ["API"],
        "language": "English",
        "status": "Available",
        "type": "Source",
        "containerType": "Snapshot-Full",
        "snowflake": "snowflake",
        "complexity": "complexity",
        "isImmutable": False,
        "isMnpi": False,
        "isPii": False,
        "isPci": False,
        "isClient": False,
        "isPublic": False,
        "isInternal": False,
        "isConfidential": False,
        "isHighlyConfidential": False,
        "isActive": False,
    }
    requests_mock.post(url, json=expected_data)

    dataset_dict = {
        "title": "Test Dataset",
        "identifier": "TEST_DATASET",
        "category": ["category"],
        "shortAbstract": "short abstract",
        "description": "description",
        "frequency": "Once",
        "isInternalOnlyDataset": False,
        "isThirdPartyData": True,
        "isRestricted": False,
        "isRawData": False,
        "maintainer": "maintainer",
        "source": "source",
        "region": ["region"],
        "publisher": "publisher",
        "subCategory": ["subCategory"],
        "tags": ["tag1", "tag2"],
        "createdDate": "2020-05-05",
        "modifiedDate": "2020-05-05",
        "deliveryChannel": ["API"],
        "language": "English",
        "status": "Available",
        "type": "Source",
        "containerType": "Snapshot-Full",
        "snowflake": "snowflake",
        "complexity": "complexity",
        "isImmutable": False,
        "isMnpi": False,
        "isPii": False,
        "isPci": False,
        "isClient": False,
        "isPublic": False,
        "isInternal": False,
        "isConfidential": False,
        "isHighlyConfidential": False,
        "isActive": False,
    }
    dataset_obj = fusion_obj.dataset(identifier="TEST_DATASET").from_object(dataset_dict)
    resp = dataset_obj.create(client=fusion_obj, catalog=catalog, return_resp_obj=True)
    status_code = 200
    assert isinstance(resp, requests.models.Response)
    assert resp.status_code == status_code


def test_fusion_create_attributes(requests_mock: requests_mock.Mocker, fusion_obj: Fusion) -> None:
    """Test create attributes from client."""
    catalog = "my_catalog"
    dataset = "TEST_DATASET"
    url = f"{fusion_obj.root_url}catalogs/{catalog}/datasets/{dataset}/attributes"

    expected_data = {
        "attributes": [
            {
                "title": "Test Attribute",
                "identifier": "Test Attribute",
                "index": 0,
                "isDatasetKey": True,
                "dataType": "string",
                "description": "Test Attribute",
                "source": None,
                "sourceFieldId": "test_attribute",
                "isInternalDatasetKey": None,
                "isExternallyVisible": True,
                "unit": None,
                "multiplier": 1.0,
                "isMetric": None,
                "isPropagationEligible": None,
                "availableFrom": "2020-05-05",
                "deprecatedFrom": None,
                "term": "bizterm1",
                "dataset": None,
                "attributeType": None,
            }
        ]
    }

    requests_mock.put(url, json=expected_data)

    test_attributes = fusion_obj.attributes(
        [
            fusion_obj.attribute(
                title="Test Attribute",
                identifier="Test Attribute",
                index=0,
                isDatasetKey=True,
                dataType="String",
                availableFrom="May 5, 2020",
            )
        ]
    )
    resp = test_attributes.create(client=fusion_obj, catalog=catalog, dataset=dataset, return_resp_obj=True)
    status_code = 200
    assert isinstance(resp, requests.Response)
    assert resp.status_code == status_code


def test_fusion_delete_datasetmembers(requests_mock: requests_mock.Mocker, fusion_obj: Fusion) -> None:
    """Test delete datasetmembers"""
    catalog = "my_catalog"
    dataset = "TEST_DATASET"
    datasetseries = "20200101"
    url = f"{fusion_obj.root_url}catalogs/{catalog}/datasets/{dataset}/datasetseries/{datasetseries}"
    requests_mock.delete(url, status_code=200)

    resp = fusion_obj.delete_datasetmembers(dataset, datasetseries, catalog=catalog, return_resp_obj=True)
    status_code = 200
    assert resp is not None
    assert isinstance(resp[0], requests.Response)
    assert resp[0].status_code == status_code
    resp_len = 1
    assert len(resp) == resp_len


def test_fusion_delete_datasetmembers_multiple(requests_mock: requests_mock.Mocker, fusion_obj: Fusion) -> None:
    """Test delete datasetmembers"""
    catalog = "my_catalog"
    dataset = "TEST_DATASET"
    datasetseries = ["20200101", "20200101"]
    url = f"{fusion_obj.root_url}catalogs/{catalog}/datasets/{dataset}/datasetseries/{datasetseries[0]}"
    requests_mock.delete(url, status_code=200)

    url = f"{fusion_obj.root_url}catalogs/{catalog}/datasets/{dataset}/datasetseries/{datasetseries[1]}"
    requests_mock.delete(url, status_code=200)

    resp = fusion_obj.delete_datasetmembers(dataset, datasetseries, catalog=catalog, return_resp_obj=True)
    status_code = 200
    assert resp is not None
    assert isinstance(resp[0], requests.Response)
    assert resp[0].status_code == status_code
    assert isinstance(resp[1], requests.Response)
    assert resp[1].status_code == status_code
    resp_len = 2
    assert len(resp) == resp_len


def test_fusion_delete_all_datasetmembers(requests_mock: requests_mock.Mocker, fusion_obj: Fusion) -> None:
    """Test delete datasetmembers"""
    catalog = "my_catalog"
    dataset = "TEST_DATASET"
    url = f"{fusion_obj.root_url}catalogs/{catalog}/datasets/{dataset}/datasetseries"
    requests_mock.delete(url, status_code=200)

    resp = fusion_obj.delete_all_datasetmembers(dataset, catalog=catalog, return_resp_obj=True)
    status_code = 200
    assert resp is not None
    assert isinstance(resp, requests.Response)
    assert resp.status_code == status_code


def test_list_registered_attributes(requests_mock: requests_mock.Mocker, fusion_obj: Fusion) -> None:
    """Test list registered attributes."""
    catalog = "my_catalog"
    url = f"{fusion_obj.root_url}catalogs/{catalog}/attributes"
    core_cols = [
        "identifier",
        "title",
        "dataType",
        "publisher",
        "description",
        "applicationId",
    ]

    server_mock_data = {
        "resources": [
            {
                "identifier": "attr_1",
                "title": "some title",
                "dataType": "string",
                "publisher": "J.P Morgan",
                "applicationId": {"id": "12345", "type": "application"},
                "catalog": {"@id": "12345/", "description": "catalog"},
            },
            {
                "identifier": "attr_2",
                "title": "some title",
                "dataType": "int",
                "publisher": "J.P Morgan",
                "applicationId": {"id": "12345", "type": "application"},
                "catalog": {"@id": "12345/", "description": "catalog"},
            },
        ]
    }
    expected_data = {
        "resources": [
            {
                "identifier": "attr_1",
                "title": "some title",
                "dataType": "string",
                "publisher": "J.P Morgan",
                "applicationId": {"id": "12345", "type": "application"},
            },
            {
                "identifier": "attr_2",
                "title": "some title",
                "dataType": "int",
                "publisher": "J.P Morgan",
                "applicationId": {"id": "12345", "type": "application"},
            },
        ]
    }

    expected_df = pd.DataFrame(expected_data["resources"])

    requests_mock.get(url, json=server_mock_data)

    test_df = fusion_obj.list_registered_attributes(catalog=catalog)
    # Check if the dataframe is created correctly
    pd.testing.assert_frame_equal(test_df, expected_df)
    assert all(col in core_cols for col in test_df.columns)

<<<<<<< HEAD

def test_list_registered_attributes_paginated_success(requests_mock: requests_mock.Mocker, fusion_obj: Fusion) -> None:
    """Test list registered attributes with pagination."""
    catalog = "my_catalog"
    url = f"{fusion_obj.root_url}catalogs/{catalog}/attributes"
    core_cols = [
        "identifier",
        "title",
        "dataType",
        "publisher",
        "description",
        "applicationId",
    ]

    # First page with next token
    page1 = {
        "resources": [
            {
                "identifier": "attr_1",
                "title": "some title",
                "dataType": "string",
                "publisher": "J.P Morgan",
                "applicationId": {"id": "12345", "type": "application"},
                "catalog": {"@id": "12345/", "description": "catalog"},
            }
        ]
    }
    # Second page
    page2 = {
        "resources": [
            {
                "identifier": "attr_2",
                "title": "some title",
                "dataType": "int",
                "publisher": "J.P Morgan",
                "applicationId": {"id": "12345", "type": "application"},
                "catalog": {"@id": "12345/", "description": "catalog"},
            }
        ]
    }
    expected_data = {
        "resources": [
            {
                "identifier": "attr_1",
                "title": "some title",
                "dataType": "string",
                "publisher": "J.P Morgan",
                "applicationId": {"id": "12345", "type": "application"},
            },
            {
                "identifier": "attr_2",
                "title": "some title",
                "dataType": "int",
                "publisher": "J.P Morgan",
                "applicationId": {"id": "12345", "type": "application"},
            },
        ]
    }
    expected_df = pd.DataFrame(expected_data["resources"])

    requests_mock.get(
        url,
        [
            {"json": page1, "headers": {"x-jpmc-next-token": "abc"}},
            {"json": page2, "headers": {}},
        ],
    )

    test_df = fusion_obj.list_registered_attributes(catalog=catalog)
    pd.testing.assert_frame_equal(test_df, expected_df)
    assert all(col in core_cols for col in test_df.columns)


def test_list_registered_attributes_paginated_fail(requests_mock: requests_mock.Mocker, fusion_obj: Fusion) -> None:
    """Test list registered attributes with pagination error."""
    catalog = "my_catalog"
    url = f"{fusion_obj.root_url}catalogs/{catalog}/attributes"

    # First page with next token, second page fails
    page1 = {
        "resources": [
            {
                "identifier": "attr_1",
                "title": "some title",
                "dataType": "string",
                "publisher": "J.P Morgan",
                "applicationId": {"id": "12345", "type": "application"},
                "catalog": {"@id": "12345/", "description": "catalog"},
            }
        ]
    }

    requests_mock.get(
        url,
        [
            {"json": page1, "headers": {"x-jpmc-next-token": "abc"}},
            {"status_code": 500},
        ],
    )

    with pytest.raises(requests.exceptions.HTTPError):
        fusion_obj.list_registered_attributes(catalog=catalog)


=======
>>>>>>> cdf60745
def test_fusion_report(fusion_obj: Fusion) -> None:
    """Test Fusion Report object creation using required and optional arguments."""
    report = fusion_obj.report(
        title="Quarterly Risk Report",
        description="Q1 Risk report for compliance",
        frequency="Quarterly",
        category="Risk Management",
        sub_category="Operational Risk",
        data_node_id={"name": "ComplianceTable", "dataNodeType": "Table"},
        regulatory_related=True,
        domain={"name": "Risk"},
        tier_type="Tier 1",
        lob="Global Markets",
        is_bcbs239_program=True,
        sap_code="SAP123",
        region="EMEA"
    )

    assert isinstance(report, Report)
    assert report.title == "Quarterly Risk Report"
    assert report.description == "Q1 Risk report for compliance"
    assert report.client == fusion_obj
    assert report.domain == {"name": "Risk"}
    assert report.tier_type == "Tier 1"
    assert report.is_bcbs239_program is True
    assert report.region == "EMEA"
    assert report.data_node_id["name"] == "ComplianceTable"



def test_fusion_input_dataflow(fusion_obj: Fusion) -> None:
    """Test Fusion Input Dataflow class from client"""
    test_input_dataflow = fusion_obj.input_dataflow(
        title="Test Input Dataflow",
        identifier="Test Input Dataflow",
        category="Test",
        application_id="12345",
        producer_application_id={"id": "12345", "type": "Application (SEAL)"},
        consumer_application_id={"id": "12345", "type": "Application (SEAL)"},
    )

    assert str(test_input_dataflow)
    assert repr(test_input_dataflow)
    assert test_input_dataflow.title == "Test Input Dataflow"
    assert test_input_dataflow.identifier == "TEST_INPUT_DATAFLOW"
    assert test_input_dataflow.category == ["Test"]
    assert test_input_dataflow.description == "Test Input Dataflow"
    assert test_input_dataflow.frequency == "Once"
    assert test_input_dataflow.is_internal_only_dataset is False
    assert test_input_dataflow.is_third_party_data is True
    assert test_input_dataflow.is_restricted is None
    assert test_input_dataflow.is_raw_data is True
    assert test_input_dataflow.maintainer == "J.P. Morgan Fusion"
    assert test_input_dataflow.source is None
    assert test_input_dataflow.region is None
    assert test_input_dataflow.publisher == "J.P. Morgan"
    assert test_input_dataflow.product is None
    assert test_input_dataflow.sub_category is None
    assert test_input_dataflow.tags is None
    assert test_input_dataflow.created_date is None
    assert test_input_dataflow.modified_date is None
    assert test_input_dataflow.delivery_channel == ["API"]
    assert test_input_dataflow.language == "English"
    assert test_input_dataflow.status == "Available"
    assert test_input_dataflow.type_ == "Flow"
    assert test_input_dataflow.container_type == "Snapshot-Full"
    assert test_input_dataflow.snowflake is None
    assert test_input_dataflow.complexity is None
    assert test_input_dataflow.is_immutable is None
    assert test_input_dataflow.is_mnpi is None
    assert test_input_dataflow.is_pii is None
    assert test_input_dataflow.is_pci is None
    assert test_input_dataflow.is_client is None
    assert test_input_dataflow.is_public is None
    assert test_input_dataflow.is_internal is None
    assert test_input_dataflow.is_confidential is None
    assert test_input_dataflow.is_highly_confidential is None
    assert test_input_dataflow.is_active is None
    assert test_input_dataflow.client == fusion_obj
    assert test_input_dataflow.application_id == {"id": "12345", "type": "Application (SEAL)"}
    assert test_input_dataflow.producer_application_id == {"id": "12345", "type": "Application (SEAL)"}
    assert test_input_dataflow.consumer_application_id == [{"id": "12345", "type": "Application (SEAL)"}]
    assert test_input_dataflow.flow_details == {"flowDirection": "Input"}


def test_fusion_output_dataflow(fusion_obj: Fusion) -> None:
    """Test Fusion Output Dataflow class from client"""
    test_output_dataflow = fusion_obj.output_dataflow(
        title="Test Output Dataflow",
        identifier="Test Output Dataflow",
        category="Test",
        application_id="12345",
        producer_application_id={"id": "12345", "type": "Application (SEAL)"},
        consumer_application_id={"id": "12345", "type": "Application (SEAL)"},
    )

    assert str(test_output_dataflow)
    assert repr(test_output_dataflow)
    assert test_output_dataflow.title == "Test Output Dataflow"
    assert test_output_dataflow.identifier == "TEST_OUTPUT_DATAFLOW"
    assert test_output_dataflow.category == ["Test"]
    assert test_output_dataflow.description == "Test Output Dataflow"
    assert test_output_dataflow.frequency == "Once"
    assert test_output_dataflow.is_internal_only_dataset is False
    assert test_output_dataflow.is_third_party_data is True
    assert test_output_dataflow.is_restricted is None
    assert test_output_dataflow.is_raw_data is True
    assert test_output_dataflow.maintainer == "J.P. Morgan Fusion"
    assert test_output_dataflow.source is None
    assert test_output_dataflow.region is None
    assert test_output_dataflow.publisher == "J.P. Morgan"
    assert test_output_dataflow.product is None
    assert test_output_dataflow.sub_category is None
    assert test_output_dataflow.tags is None
    assert test_output_dataflow.created_date is None
    assert test_output_dataflow.modified_date is None
    assert test_output_dataflow.delivery_channel == ["API"]
    assert test_output_dataflow.language == "English"
    assert test_output_dataflow.status == "Available"
    assert test_output_dataflow.type_ == "Flow"
    assert test_output_dataflow.container_type == "Snapshot-Full"
    assert test_output_dataflow.snowflake is None
    assert test_output_dataflow.complexity is None
    assert test_output_dataflow.is_immutable is None
    assert test_output_dataflow.is_mnpi is None
    assert test_output_dataflow.is_pii is None
    assert test_output_dataflow.is_pci is None
    assert test_output_dataflow.is_client is None
    assert test_output_dataflow.is_public is None
    assert test_output_dataflow.is_internal is None
    assert test_output_dataflow.is_confidential is None
    assert test_output_dataflow.application_id == {"id": "12345", "type": "Application (SEAL)"}
    assert test_output_dataflow.producer_application_id == {"id": "12345", "type": "Application (SEAL)"}
    assert test_output_dataflow.consumer_application_id == [{"id": "12345", "type": "Application (SEAL)"}]
    assert test_output_dataflow.flow_details == {"flowDirection": "Output"}
    assert test_output_dataflow.client == fusion_obj


def test_list_indexes_summary(requests_mock: requests_mock.Mocker, fusion_obj: Fusion) -> None:
    """Test list indexes from client."""
    catalog = "my_catalog"
    knowledge_base = "MY_KB"
    url = f"{fusion_obj.root_url}dataspaces/{catalog}/datasets/{knowledge_base}/indexes/"
    expected_data = [
        {
            "settings": {
                "index": {
                    "knn": "true",
                    "creation_date": "2020-05-05",
                    "number_of_shards": 1,
                    "number_of_replicas": 1,
                    "provided_name": "dataspace-mydataspace-dataset-mydataset-index-myindex",
                }
            },
            "mappings": {
                "properties": {
                    "chunk-id": {"type": "text"},
                    "vector": {"type": "knn_vector", "dimension": 1536},
                    "id": {"type": "text", "fields": '{"keyword": {"type": "keyword", "ignore_above": 256}}'},
                    "content": {"type": "text"},
                }
            },
        }
    ]
    requests_mock.get(url, json=expected_data)

    resp = fusion_obj.list_indexes(catalog=catalog, knowledge_base=knowledge_base)
    exp_df = (
        pd.DataFrame(
            {
                "index_name": ["myindex"],
                "vector_field_name": ["vector"],
                "vector_dimension": [1536],
            }
        )
        .set_index("index_name")
        .transpose()
    )

    assert all(resp == exp_df)


def test_list_indexes_full(requests_mock: requests_mock.Mocker, fusion_obj: Fusion) -> None:
    """Test list indexes from client."""
    catalog = "my_catalog"
    knowledge_base = "MY_KB"
    url = f"{fusion_obj.root_url}dataspaces/{catalog}/datasets/{knowledge_base}/indexes/"
    expected_data = [
        {
            "settings": {
                "index": {
                    "knn": "true",
                    "creation_date": "1737647317617",
                    "number_of_shards": 1,
                    "number_of_replicas": 1,
                    "provided_name": "dataspace-mydataspace-dataset-mydataset-index-myindex",
                }
            },
            "mappings": {
                "properties": {
                    "chunk-id": {"type": "text"},
                    "vector": {"type": "knn_vector", "dimension": 1536},
                    "id": {"type": "text", "fields": '{"keyword": {"type": "keyword", "ignore_above": 256}}'},
                    "content": {"type": "text"},
                }
            },
        }
    ]
    requests_mock.get(url, json=expected_data)

    resp = fusion_obj.list_indexes(catalog=catalog, knowledge_base=knowledge_base, show_details=True)

    df_resp = pd.json_normalize(expected_data)
    df2 = df_resp.transpose()
    df2.index = df2.index.map(str)
    df2.columns = pd.Index(df2.loc["settings.index.provided_name"])
    df2 = df2.rename(columns=lambda x: x.split("index-")[-1])
    df2.columns.names = ["index_name"]
    df2.loc["settings.index.creation_date"] = pd.to_datetime(df2.loc["settings.index.creation_date"], unit="ms")
    multi_index = [index.split(".", 1) for index in df2.index]
    df2.index = pd.MultiIndex.from_tuples(multi_index)

    assert all(resp == df2)


def test_get_fusion_vector_store_client(fusion_obj: Fusion) -> None:
    """Test the get_fusion_vector_store_client method."""

    result = fusion_obj.get_fusion_vector_store_client("knowledge_base")

    assert isinstance(result, OpenSearch)


def test_list_datasetmembers_distributions(requests_mock: requests_mock.Mocker, fusion_obj: Fusion) -> None:
    """Test list_datasetmembers_distributions method."""
    catalog = "my_catalog"
    dataset = "MY_DATASET"
    url = f"{fusion_obj.root_url}catalogs/{catalog}/datasets/changes?datasets={dataset}"
    expected_resp = {
        "lastModified": "2025-03-18T09:04:22Z",
        "checksum": "SHA-256=vFdIF:HSLDBV:VBLHD/xe8Mom9yqooZA=-1",
        "metadata": {
            "fields": [
                "lastModified",
                "size",
                "checksum",
                "catalog",
                "dataset",
                "seriesMember",
                "distribution",
                "storageProvider",
                "version",
            ]
        },
        "datasets": [
            {
                "key": "MY_DATASET",
                "lastModified": "2025-03-18T09:04:22Z",
                "checksum": "SHA-256=vSLKFGNSDFGJBADFGsjfgl/xe8Mom9yqooZA=-1",
                "distributions": [
                    {
                        "key": "MY_DATASET/20250317/distribution.csv",
                        "values": [
                            "2025-03-18T09:04:22Z",
                            "3054",
                            "SHA-256=vlfaDJFb:VbSdfOHLvnL/xe8Mom9yqooZA=-1",
                            "my_catalog",
                            "MY_DATASET",
                            "20250317",
                            "csv",
                            "api-bucket",
                            "SJLDHGF;eflSBVLS",
                        ],
                    },
                    {
                        "key": "MY_DATASET/20250317/distribution.parquet",
                        "values": [
                            "2025-03-18T09:04:19Z",
                            "3076",
                            "SHA-256=7yfQDQq/M1VE4S0SKJDHfblDHFVBldvLXlv5Q=-1",
                            "my_catalog",
                            "MY_DATASET",
                            "20250317",
                            "parquet",
                            "api-bucket",
                            "SJDFB;IUEBRF;dvbuLSDVc",
                        ],
                    },
                ],
            }
        ],
    }

    requests_mock.get(url, json=expected_resp)

    expected_data = [("20250317", "csv"), ("20250317", "parquet")]
    expected_df = pd.DataFrame(expected_data, columns=["identifier", "format"])

    resp = fusion_obj.list_datasetmembers_distributions(catalog=catalog, dataset=dataset)

    assert all(resp == expected_df)


def test_list_datasetmembers_distributions_paginated_success(
    requests_mock: requests_mock.Mocker, fusion_obj: Fusion
) -> None:
    """Test list_datasetmembers_distributions with pagination"""
    catalog = "my_catalog"
    dataset = "MY_DATASET"
    url = f"{fusion_obj.root_url}catalogs/{catalog}/datasets/changes?datasets={dataset}"

    # First page with next token, first dataset with one distribution
    page1 = {
        "datasets": [
            {
                "key": "MY_DATASET",
                "distributions": [
                    {
                        "key": "MY_DATASET/20250317/distribution.csv",
                        "values": [
                            "2025-03-18T09:04:22Z",
                            "3054",
                            "SHA-256=vlfaDJFb:VbSdfOHLvnL/xe8Mom9yqooZA=-1",
                            "my_catalog",
                            "MY_DATASET",
                            "20250317",
                            "csv",
                            "api-bucket",
                            "SJLDHGF;eflSBVLS",
                        ],
                    }
                ],
            }
        ]
    }
    # Second page, another dataset (should be ignored by your logic)
    page2 = {
        "datasets": [
            {
                "key": "ANOTHER_DATASET",
                "distributions": [
                    {
                        "key": "ANOTHER_DATASET/20250317/distribution.csv",
                        "values": [
                            "2025-03-18T09:04:22Z",
                            "3054",
                            "SHA-256=vlfaDJFb:VbSdfOHLvnL/xe8Mom9yqooZA=-1",
                            "my_catalog",
                            "ANOTHER_DATASET",
                            "20250317",
                            "csv",
                            "api-bucket",
                            "SJLDHGF;eflSBVLS",
                        ],
                    }
                ],
            }
        ]
    }

    requests_mock.get(
        url,
        [
            {"json": page1, "headers": {"x-jpmc-next-token": "abc"}},
            {"json": page2, "headers": {}},
        ],
    )

    expected_data = [("20250317", "csv")]
    expected_df = pd.DataFrame(expected_data, columns=["identifier", "format"])

    resp = fusion_obj.list_datasetmembers_distributions(catalog=catalog, dataset=dataset)
    pd.testing.assert_frame_equal(resp, expected_df)


def test_list_datasetmembers_distributions_paginated_fail(
    requests_mock: requests_mock.Mocker, fusion_obj: Fusion
) -> None:
    """Test list_datasetmembers_distributions with pagination error."""
    catalog = "my_catalog"
    dataset = "MY_DATASET"
    url = f"{fusion_obj.root_url}catalogs/{catalog}/datasets/changes?datasets={dataset}"

    # First page with next token, second page fails
    page1 = {
        "lastModified": "2025-03-18T09:04:22Z",
        "checksum": "SHA-256=vFdIF:HSLDBV:VBLHD/xe8Mom9yqooZA=-1",
        "metadata": {
            "fields": [
                "lastModified",
                "size",
                "checksum",
                "catalog",
                "dataset",
                "seriesMember",
                "distribution",
                "storageProvider",
                "version",
            ]
        },
        "datasets": [
            {
                "key": "MY_DATASET",
                "lastModified": "2025-03-18T09:04:22Z",
                "checksum": "SHA-256=vSLKFGNSDFGJBADFGsjfgl/xe8Mom9yqooZA=-1",
                "distributions": [
                    {
                        "key": "MY_DATASET/20250317/distribution.csv",
                        "values": [
                            "2025-03-18T09:04:22Z",
                            "3054",
                            "SHA-256=vlfaDJFb:VbSdfOHLvnL/xe8Mom9yqooZA=-1",
                            "my_catalog",
                            "MY_DATASET",
                            "20250317",
                            "csv",
                            "api-bucket",
                            "SJLDHGF;eflSBVLS",
                        ],
                    }
                ],
            }
        ],
    }

    requests_mock.get(
        url,
        [
            {"json": page1, "headers": {"x-jpmc-next-token": "abc"}},
            {"status_code": 500},
        ],
    )

    with pytest.raises(requests.exceptions.HTTPError):
        fusion_obj.list_datasetmembers_distributions(catalog=catalog, dataset=dataset)


def test_fusion_init_logging_to_specified_file(credentials: FusionCredentials) -> None:
    # Clear handlers to avoid test contamination
    logger.handlers.clear()

    Fusion(credentials=credentials, enable_logging=True)

    # Check that StreamHandler and FileHandler were added
    assert any(isinstance(h, logging.StreamHandler) for h in logger.handlers)
    assert any(isinstance(h, logging.FileHandler) for h in logger.handlers)

    # Confirm log file exists
    log_file = Path("fusion_sdk.log")
    assert log_file.exists()

    # Clean up for other tests
    logger.handlers.clear()


def test_fusion_init_logging_enabled_to_stdout_and_file(credentials: FusionCredentials) -> None:
    # Clear logger handlers to avoid contamination
    logger.handlers.clear()

    # Create the Fusion object with logging enabled
    Fusion(credentials=credentials, enable_logging=True)

    # Ensure the logger is configured with both handlers
    assert any(isinstance(handler, logging.StreamHandler) for handler in logger.handlers)
    assert any(isinstance(handler, logging.FileHandler) for handler in logger.handlers)

    # Verify the log file exists
    log_file = Path("fusion_sdk.log")
    assert log_file.exists()

    # Clean up
    logger.handlers.clear()


def test_fusion_init_logging_disabled(credentials: FusionCredentials) -> None:
    # Clear logger handlers to avoid contamination
    logger.handlers.clear()

    # Create the Fusion object with logging disabled
    Fusion(credentials=credentials, enable_logging=False)

    # No additional handlers should be added
    assert not any(isinstance(handler, logging.StreamHandler) for handler in logger.handlers)
    assert all(not isinstance(handler, logging.FileHandler) for handler in logger.handlers)
    assert any(isinstance(handler, logging.NullHandler) for handler in logger.handlers)

    # Clean up
    logger.handlers.clear()


def test_fusion_preserves_existing_handlers(credentials: FusionCredentials) -> None:
    logger.handlers.clear()
    custom_handler = logging.StreamHandler()
    logger.addHandler(custom_handler)

    Fusion(credentials=credentials, enable_logging=False)

    assert logger.handlers == [custom_handler]
    logger.handlers.clear()


def test_fusion_adds_nullhandler_when_no_handlers(credentials: FusionCredentials) -> None:
    logger.handlers.clear()

    Fusion(credentials=credentials, enable_logging=False)

    assert len(logger.handlers) == 1
    assert isinstance(logger.handlers[0], logging.NullHandler)

    logger.handlers.clear()


def test_get_new_root_url_strip_version(fusion_obj: Fusion) -> None:
    fusion_obj.root_url = "https://fusion.jpmorgan.com/api/v1/"
    assert fusion_obj._get_new_root_url() == "https://fusion.jpmorgan.com"

def test_list_reports_all(fusion_obj: Fusion, requests_mock: requests_mock.Mocker) -> None:
    url = f"{fusion_obj._get_new_root_url()}/api/corelineage-service/v1/reports/list"
    mock_data = {
        "content": [
            {"id": "rep1", "name": "Test Report", "category": "Finance", "subCategory": "Equities"}
        ]
    }
    requests_mock.post(url, json=mock_data)
    df = fusion_obj.list_reports() #noqa
    assert isinstance(df, pd.DataFrame)
    assert "id" in df.columns
    assert df.iloc[0]["id"] == "rep1"

def test_list_reports_by_id(fusion_obj: Fusion, requests_mock: requests_mock.Mocker) -> None:
    report_id = "rep1"
    url = f"{fusion_obj._get_new_root_url()}/api/corelineage-service/v1/reports/{report_id}"
    mock_data = {
        "id": "rep1",
        "name": "Test Report",
        "category": "Finance",
        "subCategory": "Equities"
    }
    requests_mock.get(url, json=mock_data)
    df = fusion_obj.list_reports(report_id=report_id) #noqa
    assert isinstance(df, pd.DataFrame)
    assert df.iloc[0]["id"] == "rep1"

def test_list_report_attributes(fusion_obj: Fusion, requests_mock: requests_mock.Mocker) -> None:
    report_id = "rep1"
    url = f"{fusion_obj._get_new_root_url()}/api/corelineage-service/v1/reports/{report_id}/reportElements"
    mock_data = [
        {
            "id": "attr1",
            "path": "/data/value",
            "status": "active",
            "dataType": "string",
            "isMandatory": True,
            "description": "Field desc",
            "createdBy": "user1",
            "name": "value"
        }
    ]
    requests_mock.get(url, json=mock_data)
    df = fusion_obj.list_report_attributes(report_id=report_id) #noqa
    assert isinstance(df, pd.DataFrame)
    assert "id" in df.columns
    assert df.iloc[0]["id"] == "attr1"

def test_fusion_report_required_only(fusion_obj: Fusion) -> None:
    report = fusion_obj.report(
        title="Test Report",
        description="Desc",
        frequency="Monthly",
        category="Finance",
        sub_category="Market",
        data_node_id={"name": "Node1", "dataNodeType": "Table"},
        regulatory_related=True,
        domain={"name": "Risk"}
    )
    assert isinstance(report, Report)
    assert report.title == "Test Report"
    assert report.client is fusion_obj

def test_fusion_report_with_optional_fields(fusion_obj: Fusion) -> None:
    report = fusion_obj.report(
        title="Full Report",
        description="Full Desc",
        frequency="Quarterly",
        category="Credit",
        sub_category="Wholesale",
        data_node_id={"name": "NodeX", "dataNodeType": "View"},
        regulatory_related=False,
        domain={"name": "Ops"},
        tier_type="Tier 1",
        lob="Banking",
        alternative_id={"system": "ABC"},
        sub_lob="Retail",
        is_bcbs239_program=True,
        risk_area="Liquidity",
        risk_stripe="StripeA",
        sap_code="SAP001",
        region="EMEA"
    )
    assert report.lob == "Banking"
    assert report.client is fusion_obj

@patch("fusion.report.Report.link_attributes_to_terms")
def test_link_attributes_to_terms_adds_kde(mock_link: MagicMock, fusion_obj: Fusion) -> None:
    mappings = [
        cast(Report.AttributeTermMapping, {"attribute": {"id": "attr1"}, "term": {"id": "term1"}}),
        cast(Report.AttributeTermMapping, {"attribute": {"id": "attr2"}, "term": {"id": "term2"}, "isKDE": False}),
    ]
    fusion_obj.link_attributes_to_terms(report_id="rep123", mappings=mappings)
    args, kwargs = mock_link.call_args
    sent_mappings = args[1]
    assert sent_mappings[0]["isKDE"] is True
    assert sent_mappings[1]["isKDE"] is False
    assert kwargs["client"] is fusion_obj

@patch("fusion.report.Report.link_attributes_to_terms")
def test_link_attributes_to_terms_response_passthrough(mock_link: MagicMock, fusion_obj: Fusion) -> None:
    mock_resp = MagicMock()
    mock_link.return_value = mock_resp
    mappings = [
    cast(Report.AttributeTermMapping, {"attribute": {"id": "a"}, "term": {"id": "t"}})
    ]
    resp = fusion_obj.link_attributes_to_terms("r", mappings, return_resp_obj=True)
    assert resp is mock_resp
<|MERGE_RESOLUTION|>--- conflicted
+++ resolved
@@ -2631,7 +2631,6 @@
     pd.testing.assert_frame_equal(test_df, expected_df)
     assert all(col in core_cols for col in test_df.columns)
 
-<<<<<<< HEAD
 
 def test_list_registered_attributes_paginated_success(requests_mock: requests_mock.Mocker, fusion_obj: Fusion) -> None:
     """Test list registered attributes with pagination."""
@@ -2736,8 +2735,6 @@
         fusion_obj.list_registered_attributes(catalog=catalog)
 
 
-=======
->>>>>>> cdf60745
 def test_fusion_report(fusion_obj: Fusion) -> None:
     """Test Fusion Report object creation using required and optional arguments."""
     report = fusion_obj.report(
