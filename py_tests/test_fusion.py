--- conflicted
+++ resolved
@@ -1408,97 +1408,6 @@
     assert resp.status_code == status_code
 
 
-<<<<<<< HEAD
-def test_list_indexes_summary(requests_mock: requests_mock.Mocker, fusion_obj: Fusion) -> None:
-    """Test list indexes from client."""
-    catalog = "my_catalog"
-    knowledge_base = "MY_KB"
-    url = f"{fusion_obj.root_url}dataspaces/{catalog}/datasets/{knowledge_base}/indexes/"
-    expected_data = [{
-        "settings": {
-            "index":{
-                "knn": "true",
-                "creation_date": "2020-05-05",
-                "number_of_shards": 1,
-                "number_of_replicas": 1,
-                "provided_name": "dataspace-mydataspace-dataset-mydataset-index-myindex",
-            }
-        },
-        "mappings": {
-            "properties": {
-                "chunk-id": {"type": "text"},
-                "vector": {"type": "knn_vector", "dimension": 1536},
-                "id": {"type": "text",
-                       "fields": '{"keyword": {"type": "keyword", "ignore_above": 256}}'},
-                "content": {"type": "text"}}},
-    }   
-    ]
-    requests_mock.get(url, json=expected_data)
-
-    resp = fusion_obj.list_indexes(catalog=catalog, knowledge_base=knowledge_base)
-    exp_df = pd.DataFrame(
-            {
-                "index_name": ["myindex"],
-                "vector_field_name": ["vector"],
-                "vector_dimension": [1536],
-            }
-        ).set_index("index_name").transpose()
-
-    assert all(
-        resp == exp_df
-    )
-
-
-def test_list_indexes_full(requests_mock: requests_mock.Mocker, fusion_obj: Fusion) -> None:
-    """Test list indexes from client."""
-    catalog = "my_catalog"
-    knowledge_base = "MY_KB"
-    url = f"{fusion_obj.root_url}dataspaces/{catalog}/datasets/{knowledge_base}/indexes/"
-    expected_data = [{
-        "settings": {
-            "index":{
-                "knn": "true",
-                "creation_date": "1737647317617",
-                "number_of_shards": 1,
-                "number_of_replicas": 1,
-                "provided_name": "dataspace-mydataspace-dataset-mydataset-index-myindex",
-            }
-        },
-        "mappings": {
-            "properties": {
-                "chunk-id": {"type": "text"},
-                "vector": {"type": "knn_vector", "dimension": 1536},
-                "id": {"type": "text",
-                       "fields": '{"keyword": {"type": "keyword", "ignore_above": 256}}'},
-                "content": {"type": "text"}}},
-    }   
-    ]
-    requests_mock.get(url, json=expected_data)
-
-    resp = fusion_obj.list_indexes(catalog=catalog, knowledge_base=knowledge_base, show_details=True)
-
-    df_resp = pd.json_normalize(expected_data)
-    df2 = df_resp.transpose()
-    df2.index = df2.index.map(str)
-    df2.columns = pd.Index(df2.loc["settings.index.provided_name"])
-    df2 = df2.rename(columns=lambda x: x.split("index-")[-1])
-    df2.columns.names = ["index_name"]
-    df2.loc["settings.index.creation_date"] = pd.to_datetime(df2.loc["settings.index.creation_date"], unit="ms")
-    multi_index = [index.split(".", 1) for index in df2.index]
-    df2.index = pd.MultiIndex.from_tuples(multi_index)
-
-    assert all(
-        resp == df2
-    )
-
-
-def test_get_fusion_vector_store_client(fusion_obj: Fusion) -> None:
-    """Test the get_fusion_vector_store_client method."""
-
-    result = fusion_obj.get_fusion_vector_store_client("knowledge_base")
-   
-    assert isinstance(result, OpenSearch)
-=======
 def test_list_registered_attributes(requests_mock: requests_mock.Mocker, fusion_obj: Fusion) -> None:
     """Test list registered attributes."""
     catalog = "my_catalog"
@@ -1722,4 +1631,108 @@
     assert test_output_dataflow.consumer_application_id == [{"id": "12345", "type": "Application (SEAL)"}]
     assert test_output_dataflow.flow_details == {"flowDirection": "Output"}
     assert test_output_dataflow.client == fusion_obj
->>>>>>> 2cc3c5f1
+
+
+def test_fusion_delete_all_datasetmembers(requests_mock: requests_mock.Mocker, fusion_obj: Fusion) -> None:
+    """Test delete datasetmembers"""
+    catalog = "my_catalog"
+    dataset = "TEST_DATASET"
+    url = f"{fusion_obj.root_url}catalogs/{catalog}/datasets/{dataset}/datasetseries"
+    requests_mock.delete(url, status_code=200)
+
+    resp = fusion_obj.delete_all_datasetmembers(dataset, catalog=catalog, return_resp_obj=True)
+    status_code = 200
+    assert resp is not None
+    assert isinstance(resp, requests.Response)
+    assert resp.status_code == status_code
+
+
+def test_list_indexes_summary(requests_mock: requests_mock.Mocker, fusion_obj: Fusion) -> None:
+    """Test list indexes from client."""
+    catalog = "my_catalog"
+    knowledge_base = "MY_KB"
+    url = f"{fusion_obj.root_url}dataspaces/{catalog}/datasets/{knowledge_base}/indexes/"
+    expected_data = [{
+        "settings": {
+            "index":{
+                "knn": "true",
+                "creation_date": "2020-05-05",
+                "number_of_shards": 1,
+                "number_of_replicas": 1,
+                "provided_name": "dataspace-mydataspace-dataset-mydataset-index-myindex",
+            }
+        },
+        "mappings": {
+            "properties": {
+                "chunk-id": {"type": "text"},
+                "vector": {"type": "knn_vector", "dimension": 1536},
+                "id": {"type": "text",
+                       "fields": '{"keyword": {"type": "keyword", "ignore_above": 256}}'},
+                "content": {"type": "text"}}},
+    }   
+    ]
+    requests_mock.get(url, json=expected_data)
+
+    resp = fusion_obj.list_indexes(catalog=catalog, knowledge_base=knowledge_base)
+    exp_df = pd.DataFrame(
+            {
+                "index_name": ["myindex"],
+                "vector_field_name": ["vector"],
+                "vector_dimension": [1536],
+            }
+        ).set_index("index_name").transpose()
+
+    assert all(
+        resp == exp_df
+    )
+
+
+def test_list_indexes_full(requests_mock: requests_mock.Mocker, fusion_obj: Fusion) -> None:
+    """Test list indexes from client."""
+    catalog = "my_catalog"
+    knowledge_base = "MY_KB"
+    url = f"{fusion_obj.root_url}dataspaces/{catalog}/datasets/{knowledge_base}/indexes/"
+    expected_data = [{
+        "settings": {
+            "index":{
+                "knn": "true",
+                "creation_date": "1737647317617",
+                "number_of_shards": 1,
+                "number_of_replicas": 1,
+                "provided_name": "dataspace-mydataspace-dataset-mydataset-index-myindex",
+            }
+        },
+        "mappings": {
+            "properties": {
+                "chunk-id": {"type": "text"},
+                "vector": {"type": "knn_vector", "dimension": 1536},
+                "id": {"type": "text",
+                       "fields": '{"keyword": {"type": "keyword", "ignore_above": 256}}'},
+                "content": {"type": "text"}}},
+    }   
+    ]
+    requests_mock.get(url, json=expected_data)
+
+    resp = fusion_obj.list_indexes(catalog=catalog, knowledge_base=knowledge_base, show_details=True)
+
+    df_resp = pd.json_normalize(expected_data)
+    df2 = df_resp.transpose()
+    df2.index = df2.index.map(str)
+    df2.columns = pd.Index(df2.loc["settings.index.provided_name"])
+    df2 = df2.rename(columns=lambda x: x.split("index-")[-1])
+    df2.columns.names = ["index_name"]
+    df2.loc["settings.index.creation_date"] = pd.to_datetime(df2.loc["settings.index.creation_date"], unit="ms")
+    multi_index = [index.split(".", 1) for index in df2.index]
+    df2.index = pd.MultiIndex.from_tuples(multi_index)
+
+    assert all(
+        resp == df2
+    )
+
+
+def test_get_fusion_vector_store_client(fusion_obj: Fusion) -> None:
+    """Test the get_fusion_vector_store_client method."""
+
+    result = fusion_obj.get_fusion_vector_store_client("knowledge_base")
+   
+    assert isinstance(result, OpenSearch)