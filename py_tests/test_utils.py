--- conflicted
+++ resolved
@@ -641,6 +641,7 @@
     assert validate_file_names(paths) == expected
 
 
+
 def test_validate_error_paths() -> None:
     paths = ["path/to/catalog1__20230101.csv"]
     expected = [False]
@@ -651,6 +652,7 @@
     paths: list[str] = []
     expected: list[bool] = []
     assert validate_file_names(paths) == expected
+
 
 
 def test_get_session(mocker: MockerFixture, credentials: FusionCredentials, fusion_obj: Fusion) -> None:
@@ -890,9 +892,12 @@
 
 
 def test_folder_does_not_exist(mock_fs_fusion: MagicMock) -> None:
+
+def test_folder_does_not_exist(mock_fs_fusion: MagicMock) -> None:
     mock_fs_fusion.exists.return_value = False
     with pytest.raises(FileNotFoundError, match="does not exist"):
         validate_file_formats(mock_fs_fusion, "/nonexistent")
+
 
 
 def test_single_raw_file(mock_fs_fusion: MagicMock) -> None:
@@ -900,6 +905,7 @@
     mock_fs_fusion.touch("/test/file1.raw")
     # Should not raise
     validate_file_formats(mock_fs_fusion, "/test")
+
 
 
 def test_only_supported_files(mock_fs_fusion: MagicMock) -> None:
@@ -911,6 +917,7 @@
     validate_file_formats(mock_fs_fusion, "/data")
 
 
+
 def test_multiple_raw_files(mock_fs_fusion: MagicMock) -> None:
     mock_fs_fusion.exists.return_value = True
     mock_fs_fusion.find.return_value = ["/mixed/file1.unknown", "/mixed/file2.custom", "/mixed/readme.txt"]
@@ -918,6 +925,7 @@
 
     with pytest.raises(ValueError, match="Multiple raw files detected"):
         validate_file_formats(mock_fs_fusion, "/mixed")
+
 
 
 @pytest.mark.parametrize(
@@ -948,6 +956,7 @@
 ) -> None:
     def mock_distribution_to_url(
         root_url: str,  # noqa: ARG001
+        root_url: str,  # noqa: ARG001
         dataset_arg: str,
         series: str,
         ext: str,
@@ -960,7 +969,6 @@
 
     result = file_name_to_url(file_name, dataset, catalog, is_download)
     expected_url = f"mock/{catalog}/{dataset}/{expected_series}.{expected_ext}?dl={is_download}"
-<<<<<<< HEAD
     assert result == expected_url
 
 
@@ -1035,7 +1043,4 @@
     resp2 = {"resources": [2], "count": 2}
     result = _merge_responses([resp1, resp2])
     assert result["resources"] == [1, 2]
-    assert result["count"] == 1
-=======
-    assert result == expected_url
->>>>>>> ca3a103b
+    assert result["count"] == 1