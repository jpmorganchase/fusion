import io
import json as js
import multiprocessing as mp
import tempfile
from collections.abc import Generator
from pathlib import Path
from typing import Any, cast
from unittest.mock import MagicMock, patch

import fsspec
import joblib
import pandas as pd
import polars as pl
import pytest
import requests
from pytest_mock import MockerFixture

from fusion._fusion import FusionCredentials
from fusion.authentication import FusionOAuthAdapter
from fusion.fusion import Fusion
from fusion.utils import (
    PathLikeT,
    _filename_to_distribution,
    _merge_responses,
    convert_date_format,
    cpu_count,
    csv_to_table,
    file_name_to_url,
    get_session,
    handle_paginated_request,
    is_dataset_raw,
    joblib_progress,
    json_to_table,
    make_bool,
    make_list,
    normalise_dt_param_str,
    parquet_to_table,
    path_to_url,
    read_csv,
    read_json,
    snake_to_camel,
    tidy_string,
    upload_files,
    validate_file_formats,
    validate_file_names,
)


@pytest.fixture
def sample_csv_path(tmp_path: Path) -> Path:
    csv_path = tmp_path / "sample.csv"
    csv_path.write_text("col1,col2\nvalue1,value2\n")
    return csv_path


@pytest.fixture
def sample_csv_path_str(sample_csv_path: Path) -> str:
    return str(sample_csv_path)


@pytest.fixture
def sample_json_path(tmp_path: Path) -> Path:
    json_path = tmp_path / "sample.json"
    json_path.write_text('{"col1": "value1", "col2": "value2"}\n')
    return json_path


@pytest.fixture
def sample_json_path_str(sample_json_path: Path) -> str:
    return str(sample_json_path)


@pytest.fixture
def sample_parquet_path(tmp_path: Path) -> Path:
    parquet_path = tmp_path / "sample.parquet"

    # Generate sample parquet file using your preferred method
    def generate_sample_parquet_file(parquet_path: Path) -> None:
        data = {"col1": ["value1"], "col2": ["value2"]}
        test_df = pd.DataFrame(data)
        test_df.to_parquet(parquet_path)

    # Generate sample parquet file using your preferred method
    generate_sample_parquet_file(parquet_path)
    return parquet_path


@pytest.fixture
def sample_parquet_paths(tmp_path: Path) -> list[Path]:
    parquet_paths = []
    for i in range(3):
        parquet_path = tmp_path / f"sample_{i}.parquet"

        # Generate sample parquet file using your preferred method
        def generate_sample_parquet_file(parquet_path: Path) -> None:
            data = {"col1": ["value1"], "col2": ["value2"]}
            test_df = pd.DataFrame(data)
            test_df.to_parquet(parquet_path)

        # Generate sample parquet file using your preferred method
        generate_sample_parquet_file(parquet_path)
        parquet_paths.append(parquet_path)
    return parquet_paths


@pytest.fixture
def sample_parquet_paths_str(sample_parquet_paths: list[Path]) -> list[str]:
    return [str(p) for p in sample_parquet_paths]


def test_cpu_count() -> None:
    assert cpu_count() > 0


def test_csv_to_table(sample_csv_path_str: str) -> None:
    # Test with filter parameter
    table = csv_to_table(sample_csv_path_str)
    assert len(table) == 1
    assert table.column_names == ["col1", "col2"]

    # Test with select parameter
    table = csv_to_table(sample_csv_path_str, columns=["col1"])
    assert len(table) == 1
    assert table.column_names == ["col1"]

    # Test with both filter and select parameters
    table = csv_to_table(sample_csv_path_str, columns=["col1"])
    assert len(table) == 1
    assert table.column_names == ["col1"]


def test_json_to_table(sample_json_path_str: str) -> None:
    # Test with filter parameter
    table = json_to_table(sample_json_path_str)
    assert len(table) == 1
    assert table.column_names == ["col1", "col2"]

    # Test with select parameter
    table = json_to_table(sample_json_path_str, columns=["col1"])
    assert len(table) == 1
    assert table.column_names == ["col1"]

    # Test with both filter and select parameters
    table = json_to_table(sample_json_path_str, columns=["col1"])
    assert len(table) == 1
    assert table.column_names == ["col1"]


def test_parquet_to_table(sample_parquet_path: Path) -> None:
    table = parquet_to_table(sample_parquet_path)
    assert len(table) > 0
    # Add more assertions based on the expected structure of the parquet file

    # Test with filter parameter
    table_filtered = parquet_to_table(sample_parquet_path)
    assert len(table_filtered) == 1
    assert table_filtered.column_names == ["col1", "col2"]

    # Test with select parameter
    table_selected = parquet_to_table(sample_parquet_path, columns=["col1"])
    assert len(table_selected) == 1
    assert table_selected.column_names == ["col1"]

    # Test with both filter and select parameters
    table_filtered_selected = parquet_to_table(sample_parquet_path, columns=["col1"])
    assert len(table_filtered_selected) == 1
    assert table_filtered_selected.column_names == ["col1"]


def test_parquet_to_table_with_multiple_files(sample_parquet_paths: list[PathLikeT]) -> None:
    tables = parquet_to_table(sample_parquet_paths)
    num_rows_in_fixture = 3
    assert len(tables) == num_rows_in_fixture


def test_read_csv(sample_csv_path_str: str) -> None:
    dataframe = read_csv(sample_csv_path_str)
    assert len(dataframe) == 1
    assert list(dataframe.columns) == ["col1", "col2"]

    # Test with filter parameter
    dataframe_filtered = read_csv(sample_csv_path_str)
    assert len(dataframe_filtered) == 1
    assert list(dataframe_filtered.columns) == ["col1", "col2"]

    # Test with select parameter
    dataframe_selected = read_csv(sample_csv_path_str, columns=["col1"])
    assert len(dataframe_selected) == 1
    assert list(dataframe_selected.columns) == ["col1"]

    # Test with both filter and select parameters
    dataframe_filtered_selected = read_csv(sample_csv_path_str, columns=["col1"])
    assert len(dataframe_filtered_selected) == 1
    assert list(dataframe_filtered_selected.columns) == ["col1"]


def test_read_json(sample_json_path_str: str) -> None:
    dataframe = read_json(sample_json_path_str)
    assert len(dataframe) == 1
    assert list(dataframe.columns) == ["col1", "col2"]


def test_cpu_count_with_num_threads_env_variable(monkeypatch: pytest.MonkeyPatch) -> None:
    test_num_threads = 8
    monkeypatch.setenv("NUM_THREADS", str(test_num_threads))
    assert cpu_count() == test_num_threads


def test_cpu_count_with_thread_pool_size_argument() -> None:
    test_pool_sz = 4
    assert cpu_count(thread_pool_size=test_pool_sz) == test_pool_sz


def test_cpu_count_with_is_threading_argument() -> None:
    def_thread_cnt = 10
    assert cpu_count(is_threading=True) == def_thread_cnt


def test_cpu_count_with_default_behavior(monkeypatch: pytest.MonkeyPatch) -> None:
    monkeypatch.delenv("NUM_THREADS", raising=False)
    assert cpu_count() == mp.cpu_count()


def test_read_parquet_with_pandas_dataframe_type(sample_parquet_path: Path) -> None:
    import pandas as pd

    from fusion.utils import read_parquet

    # Test with default parameters
    dataframe = read_parquet(sample_parquet_path)
    assert isinstance(dataframe, pd.DataFrame)
    assert len(dataframe) > 0

    # Test with selected columns
    dataframe_selected = read_parquet(sample_parquet_path, columns=["col1"])
    assert isinstance(dataframe_selected, pd.DataFrame)
    assert len(dataframe_selected) > 0
    assert list(dataframe_selected.columns) == ["col1"]

    # Test with filters
    filters: list[tuple[Any, ...]] = [("col1", "==", "value1")]
    dataframe_filtered = read_parquet(sample_parquet_path, filters=filters)
    assert isinstance(dataframe_filtered, pd.DataFrame)
    assert len(dataframe_filtered) > 0

    # Test with both selected columns and filters
    dataframe_selected_filtered = read_parquet(sample_parquet_path, columns=["col1"], filters=filters)
    assert isinstance(dataframe_selected_filtered, pd.DataFrame)
    assert len(dataframe_selected_filtered) > 0
    assert list(dataframe_selected_filtered.columns) == ["col1"]


def test_read_parquet_with_polars_dataframe_type(sample_parquet_path: Path) -> None:
    import polars as pl

    from fusion.utils import read_parquet

    # Test with default parameters
    dataframe = read_parquet(sample_parquet_path, dataframe_type="polars")
    assert isinstance(dataframe, pl.DataFrame)
    assert len(dataframe) > 0

    # Test with selected columns
    dataframe_selected = read_parquet(sample_parquet_path, columns=["col1"], dataframe_type="polars")
    assert isinstance(dataframe_selected, pl.DataFrame)
    assert len(dataframe_selected) > 0
    assert list(dataframe_selected.columns) == ["col1"]

    # Test with filters
    filters: list[tuple[Any, ...]] = [("col1", "==", "value1")]
    dataframe_filtered = read_parquet(sample_parquet_path, filters=filters, dataframe_type="polars")
    assert isinstance(dataframe_filtered, pl.DataFrame)
    assert len(dataframe_filtered) > 0

    # Test with both selected columns and filters
    dataframe_selected_filtered = read_parquet(
        sample_parquet_path,
        columns=["col1"],
        filters=filters,
        dataframe_type="polars",
    )
    assert isinstance(dataframe_selected_filtered, pl.DataFrame)
    assert len(dataframe_selected_filtered) > 0
    assert list(dataframe_selected_filtered.columns) == ["col1"]


def test_read_parquet_with_unknown_dataframe_type(sample_parquet_path: Path) -> None:
    from fusion.utils import read_parquet

    # Test with unknown dataframe type
    with pytest.raises(ValueError, match="Unknown DataFrame type"):
        read_parquet(sample_parquet_path, dataframe_type="unknown")


def test_normalise_dt_param_with_datetime() -> None:
    import datetime

    from fusion.utils import _normalise_dt_param

    dt = datetime.datetime(2022, 1, 1, tzinfo=datetime.timezone.utc)
    result = _normalise_dt_param(dt)
    assert result == "2022-01-01"


def test_normalise_dt_param_with_date() -> None:
    import datetime

    from fusion.utils import _normalise_dt_param

    dt = datetime.date(2022, 1, 1)
    result = _normalise_dt_param(dt)
    assert result == "2022-01-01"


def test_normalise_dt_param_with_integer() -> None:
    from fusion.utils import _normalise_dt_param

    dt = 20220101
    result = _normalise_dt_param(dt)
    assert result == "2022-01-01"


def test_normalise_dt_param_with_valid_string_format_1() -> None:
    from fusion.utils import _normalise_dt_param

    dt = "2022-01-01"
    result = _normalise_dt_param(dt)
    assert result == "2022-01-01"


def test_normalise_dt_param_with_valid_string_format_2() -> None:
    from fusion.utils import _normalise_dt_param

    dt = "20220101"
    result = _normalise_dt_param(dt)
    assert result == "2022-01-01"


def test_normalise_dt_param_with_valid_string_format_3() -> None:
    from fusion.utils import _normalise_dt_param

    dt = "20220101T1200"
    result = _normalise_dt_param(dt)
    assert result == "2022-01-01-1200"


def test_normalise_dt_param_with_invalid_format() -> None:
    from fusion.utils import _normalise_dt_param

    dt = "2022/01/01"
    with pytest.raises(ValueError, match="is not in a recognised data format"):
        _normalise_dt_param(dt)


def test_normalise_dt_param_with_invalid_type() -> None:
    from fusion.utils import _normalise_dt_param

    dt = 32.23
    with pytest.raises(ValueError, match="is not in a recognised data format"):
        _normalise_dt_param(dt)  # type: ignore


def test_normalise_dt_param_str() -> None:
    # Test with a single date
    dt = "2022-01-01"
    result = normalise_dt_param_str(dt)
    assert result == ("2022-01-01",)

    # Test with a date range
    dt = "2022-01-01:2022-01-31"
    result = normalise_dt_param_str(dt)
    assert result == ("2022-01-01", "2022-01-31")

    dt = "2022-01-01:2022-01-01:2022-01-01"
    with pytest.raises(ValueError, match=f"Unable to parse {dt} as either a date or an interval"):
        normalise_dt_param_str(dt)


def test_read_csv_with_default_parameters(sample_csv_path_str: str) -> None:
    dataframe = read_csv(sample_csv_path_str)
    assert len(dataframe) == 1
    assert list(dataframe.columns) == ["col1", "col2"]


def test_read_csv_with_selected_columns(sample_csv_path_str: str) -> None:
    dataframe = read_csv(sample_csv_path_str, columns=["col1"])
    assert len(dataframe) == 1
    assert list(dataframe.columns) == ["col1"]


def test_read_csv_with_filters(sample_csv_path_str: str) -> None:
    filters: list[tuple[Any, ...]] = [("col1", "==", "value1")]
    dataframe = read_csv(sample_csv_path_str, filters=filters)
    assert len(dataframe) == 1
    assert list(dataframe.columns) == ["col1", "col2"]


def test_read_csv_with_pandas_dataframe_type(sample_csv_path_str: str) -> None:
    dataframe = read_csv(sample_csv_path_str, dataframe_type="pandas")
    assert isinstance(dataframe, pd.DataFrame)
    assert len(dataframe) == 1
    assert list(dataframe.columns) == ["col1", "col2"]


def test_read_csv_with_polars_dataframe_type(sample_csv_path_str: str) -> None:
    dataframe = read_csv(sample_csv_path_str, dataframe_type="polars")
    assert isinstance(dataframe, pl.DataFrame)
    assert len(dataframe) == 1
    assert list(dataframe.columns) == ["col1", "col2"]


def test_read_xxx_with_unknown_dataframe_type(sample_csv_path_str: str, sample_json_path_str: str) -> None:
    with pytest.raises(ValueError, match="Unknown DataFrame type"):
        read_csv(sample_csv_path_str, dataframe_type="unknown")
    with pytest.raises(Exception, match="Unknown DataFrame type"):
        read_json(sample_json_path_str, dataframe_type="unknown")


def test_read_json_with_pandas_dataframe_type(sample_json_path_str: str) -> None:
    # Test with default parameters
    dataframe = read_json(sample_json_path_str)
    assert isinstance(dataframe, pd.DataFrame)
    assert len(dataframe) > 0

    # Test with selected columns
    dataframe_selected = read_json(sample_json_path_str, columns=["col1"])
    assert isinstance(dataframe_selected, pd.DataFrame)
    assert len(dataframe_selected) > 0
    assert list(dataframe_selected.columns) == ["col1"]

    # Test with filters
    filters: list[tuple[Any, ...]] = [("col1", "==", "value1")]
    dataframe_filtered = read_json(sample_json_path_str, filters=filters)
    assert isinstance(dataframe_filtered, pd.DataFrame)
    assert len(dataframe_filtered) > 0

    # Test with both selected columns and filters
    dataframe_selected_filtered = read_json(sample_json_path_str, columns=["col1"], filters=filters)
    assert isinstance(dataframe_selected_filtered, pd.DataFrame)
    assert len(dataframe_selected_filtered) > 0
    assert list(dataframe_selected_filtered.columns) == ["col1"]


def test_read_json_with_polars_dataframe_type(sample_json_path_str: str) -> None:
    # Test with default parameters
    dataframe = read_json(sample_json_path_str, dataframe_type="polars")
    assert isinstance(dataframe, pl.DataFrame)
    assert len(dataframe) > 0

    # Test with selected columns
    dataframe_selected = read_json(sample_json_path_str, columns=["col1"], dataframe_type="polars")
    assert isinstance(dataframe_selected, pl.DataFrame)
    assert len(dataframe_selected) > 0
    assert list(dataframe_selected.columns) == ["col1"]

    # Test with filters
    filters: list[tuple[Any, ...]] = [("col1", "==", "value1")]
    dataframe_filtered = read_json(sample_json_path_str, filters=filters, dataframe_type="polars")
    assert isinstance(dataframe_filtered, pl.DataFrame)
    assert len(dataframe_filtered) > 0

    # Test with both selected columns and filters
    dataframe_selected_filtered = read_json(
        sample_json_path_str,
        columns=["col1"],
        filters=filters,
        dataframe_type="polars",
    )
    assert isinstance(dataframe_selected_filtered, pl.DataFrame)
    assert len(dataframe_selected_filtered) > 0
    assert list(dataframe_selected_filtered.columns) == ["col1"]


@pytest.fixture
def fs_fusion() -> MagicMock:
    return MagicMock()


@pytest.fixture
def fs_local() -> MagicMock:
    return MagicMock()


@pytest.fixture
def loop() -> pd.DataFrame:
    import pandas as pd

    data = {"url": ["url1", "url2"], "path": ["path1", "path2"]}
    return pd.DataFrame(data)


def test_path_to_url() -> None:
    # Test with default parameters
    result = path_to_url("path/to/dataset__catalog__datasetseries.csv")
    assert result == "catalog/datasets/dataset/datasetseries/datasetseries/distributions/csv"

    result = path_to_url("path/to/dataset__catalog__datasetseries.csv", is_raw=True)
    assert result == "catalog/datasets/dataset/datasetseries/datasetseries/distributions/csv"

    result = path_to_url("path/to/dataset__catalog__datasetseries.csv", is_download=True)
    assert result == "catalog/datasets/dataset/datasetseries/datasetseries/distributions/csv/operationType/download"

    result = path_to_url("path/to/dataset__catalog__datasetseries.csv", is_raw=True, is_download=True)
    assert result == "catalog/datasets/dataset/datasetseries/datasetseries/distributions/csv/operationType/download"

    result = path_to_url("path/to/dataset__catalog__datasetseries.pt", is_raw=True, is_download=True)
    assert result == "catalog/datasets/dataset/datasetseries/datasetseries/distributions/raw/operationType/download"


def test_filename_to_distribution() -> None:
    file_name = "dataset__catalog__datasetseries.csv"
    catalog, dataset, datasetseries, file_format = _filename_to_distribution(file_name)
    assert catalog == "catalog"
    assert dataset == "dataset"
    assert datasetseries == "datasetseries"
    assert file_format == "csv"

    file_name = "anotherdataset__anothercatalog__anotherdatasetseries.parquet"
    catalog, dataset, datasetseries, file_format = _filename_to_distribution(file_name)
    assert catalog == "anothercatalog"
    assert dataset == "anotherdataset"
    assert datasetseries == "anotherdatasetseries"
    assert file_format == "parquet"


def test_distribution_to_url() -> None:
    from fusion.utils import distribution_to_url

    root_url = "https://api.fusion.jpmc.com/"
    catalog = "my_catalog"
    dataset = "my_dataset"
    datasetseries = "2020-04-04"
    file_format = "csv"
    bad_series_chs = ["/", "\\"]
    exp_res = (
        f"{root_url}catalogs/{catalog}/datasets/{dataset}/datasetseries/{datasetseries}/distributions/{file_format}"
    )
    for ch in bad_series_chs:
        datasetseries = f"2020-04-04{ch}"
        result = distribution_to_url(root_url, dataset, datasetseries, file_format, catalog)
        assert result == exp_res

    # Test is_download
    datasetseries = "2020-04-04"
    exp_res = (
        f"{root_url}catalogs/{catalog}/datasets/{dataset}/datasetseries/"
        f"{datasetseries}/distributions/{file_format}/operationType/download"
    )
    for ch in bad_series_chs:
        datasetseries_mod = f"2020-04-04{ch}"
        result = distribution_to_url(root_url, dataset, datasetseries_mod, file_format, catalog, is_download=True)
        assert result == exp_res

    # Test samples
    exp_res = f"{root_url}catalogs/{catalog}/datasets/{dataset}/sample/distributions/csv"
    datasetseries = "sample"
    assert distribution_to_url(root_url, dataset, datasetseries, file_format, catalog) == exp_res


def test_distribution_to_filename() -> None:
    from fusion.utils import distribution_to_filename

    root_dir = "/tmp"
    catalog = "my_catalog"
    dataset = "my_dataset"
    datasetseries = "2020-04-04"
    file_format = "csv"
    exp_res = f"{root_dir}/{dataset}__{catalog}__{datasetseries}.{file_format}"
    bad_series_chs = ["/", "\\"]
    for ch in bad_series_chs:
        datasetseries_mod = f"2020-04-04{ch}"
        res = distribution_to_filename(root_dir, dataset, datasetseries_mod, file_format, catalog)
        assert res == exp_res

    # Test hive partitioning
    exp_res = f"{root_dir}/{dataset}.{file_format}"
    for ch in bad_series_chs:
        datasetseries_mod = f"2020-04-04{ch}"
        res = distribution_to_filename(root_dir, dataset, datasetseries_mod, file_format, catalog, partitioning="hive")
        assert res == exp_res

    root_dir = "c:\\tmp"
    exp_res = f"{root_dir}\\{dataset}__{catalog}__{datasetseries}.{file_format}"
    res = distribution_to_filename(root_dir, dataset, datasetseries, file_format, catalog)
    assert res == exp_res


TmpFsT = tuple[fsspec.spec.AbstractFileSystem, str]


@pytest.fixture
def temp_fs() -> Generator[TmpFsT, None, None]:
    with (
        tempfile.TemporaryDirectory() as tmpdirname,
        patch(
            "fsspec.filesystem", return_value=fsspec.filesystem("file", auto_mkdir=True, root_path=tmpdirname)
        ) as mock_fs,
    ):
        yield mock_fs, tmpdirname


def gen_binary_data(n: int, pad_len: int) -> list[bytes]:
    return [bin(i)[2:].zfill(pad_len).encode() for i in range(n)]


def test_progress_update() -> None:
    num_inputs = 100
    inputs = list(range(num_inputs))

    def true_if_even(x: int) -> tuple[bool, int]:
        return (x % 2 == 0, x)

    with joblib_progress("Uploading:", total=num_inputs):
        res = joblib.Parallel(n_jobs=10)(joblib.delayed(true_if_even)(i) for i in inputs)

    assert len(res) == num_inputs


@pytest.fixture
def mock_fs_fusion() -> MagicMock:
    fs = MagicMock()
    fs.ls.side_effect = lambda path: {
        "catalog1": ["catalog1", "catalog2"],
        "catalog2": ["catalog1", "catalog2"],
        "catalog1/datasets": ["dataset1", "dataset2"],
        "catalog2/datasets": ["dataset3"],
    }.get(path, [])
    fs.cat.side_effect = lambda _: js.dumps({"identifier": "dataset1"})
    return fs


def test_validate_correct_file_names() -> None:
    paths = ["path/to/dataset1__catalog1__20230101.csv"]
    expected = [True]
    assert validate_file_names(paths) == expected


def test_validate_incorrect_format_file_names() -> None:
    paths = ["path/to/incorrectformatfile.csv"]
    expected = [False]
    assert validate_file_names(paths) == expected

def test_validate_error_paths() -> None:
    paths = ["path/to/catalog1__20230101.csv"]
    expected = [False]
    assert validate_file_names(paths) == expected


def test_empty_input_list() -> None:
    paths: list[str] = []
    expected: list[bool] = []
    assert validate_file_names(paths) == expected

def test_get_session(mocker: MockerFixture, credentials: FusionCredentials, fusion_obj: Fusion) -> None:
    session = get_session(credentials, fusion_obj.root_url)
    assert session
    session = get_session(credentials, fusion_obj.root_url, get_retries=3)
    assert session

    # Mock out the request to raise an exception
    mocker.patch("fusion.utils._get_canonical_root_url", side_effect=Exception("Failed to get canonical root url"))
    session = get_session(credentials, fusion_obj.root_url)
    for mnt, adapter_obj in session.adapters.items():
        if isinstance(adapter_obj, FusionOAuthAdapter):
            assert mnt == "https://"


@pytest.fixture
def mock_fs_fusion_w_cat() -> MagicMock:
    fs = MagicMock()
    # Mock the 'cat' method to return JSON strings as bytes
    fs.cat.side_effect = lambda path: {
        "catalog1/datasets/dataset1": b'{"isRawData": true}',
        "catalog1/datasets/dataset2": b'{"isRawData": false}',
    }.get(path, b"{}")  # Default empty JSON if path not found
    return fs


def test_is_dataset_raw(mock_fs_fusion_w_cat: MagicMock) -> None:
    paths = ["path/to/dataset1__catalog1.csv"]
    expected = [True]
    assert is_dataset_raw(paths, mock_fs_fusion_w_cat) == expected


def test_is_dataset_raw_fail(mock_fs_fusion_w_cat: MagicMock) -> None:
    paths = ["path/to/dataset2__catalog1.csv"]
    expected = [False]
    assert is_dataset_raw(paths, mock_fs_fusion_w_cat) == expected


def test_is_dataset_raw_empty_input_list(mock_fs_fusion_w_cat: MagicMock) -> None:
    paths: list[str] = []
    expected: list[bool] = []
    assert is_dataset_raw(paths, mock_fs_fusion_w_cat) == expected


def test_is_dataset_raw_filesystem_exceptions(mock_fs_fusion_w_cat: MagicMock) -> None:
    # Let's assume that the file not found results in an empty JSON, thus False
    mock_fs_fusion_w_cat.cat.side_effect = Exception("File not found")
    paths = ["path/to/dataset1__catalog1.csv"]
    with pytest.raises(Exception, match="File not found"):
        is_dataset_raw(paths, mock_fs_fusion_w_cat)


def test_is_dataset_raw_caching_of_results(mock_fs_fusion_w_cat: MagicMock) -> None:
    paths = ["path/to/dataset1__catalog1.csv", "path/to/dataset1__catalog1.csv"]
    # The filesystem's `cat` method should only be called once due to caching
    is_dataset_raw(paths, mock_fs_fusion_w_cat)
    mock_fs_fusion_w_cat.cat.assert_called_once()


@pytest.fixture
def setup_fs() -> tuple[fsspec.AbstractFileSystem, fsspec.AbstractFileSystem]:
    fs_fusion = MagicMock(spec=fsspec.AbstractFileSystem)
    fs_local = MagicMock(spec=fsspec.AbstractFileSystem)
    fs_local.size.return_value = 4 * 2**20  # Less than chunk_size to test single-part upload
    fs_fusion.put.return_value = None
    return fs_fusion, fs_local


@pytest.fixture
def upload_row() -> pd.Series:  # type: ignore
    return pd.Series({"url": "http://example.com/file", "path": "localfile/path/file.txt"})


@pytest.fixture
def upload_rows() -> pd.DataFrame:
    return pd.DataFrame(
        {
            "url": ["http://example.com/file1", "http://example.com/file2", "http://example.com/file3"],
            "path": ["localfile/path/file1.txt", "localfile/path/file2.txt", "localfile/path/file3.txt"],
        }
    )


def test_upload_public(
    setup_fs: tuple[fsspec.AbstractFileSystem, fsspec.AbstractFileSystem], upload_rows: pd.DataFrame
) -> None:
    fs_fusion, fs_local = setup_fs

    res = upload_files(fs_fusion, fs_local, upload_rows, show_progress=True)
    assert res
    res = upload_files(fs_fusion, fs_local, upload_rows, show_progress=False)
    assert res

    fs_local.size.return_value = 5 * 2**20
    fs_local = io.BytesIO(b"some data to simulate file content" * 100)
    res = upload_files(fs_fusion, fs_local, upload_rows, show_progress=False)
    assert res


def test_upload_public_parallel(
    setup_fs: tuple[fsspec.AbstractFileSystem, fsspec.AbstractFileSystem], upload_rows: pd.DataFrame
) -> None:
    fs_fusion, fs_local = setup_fs

    res = upload_files(fs_fusion, fs_local, upload_rows, show_progress=False)
    assert res

    fs_local.size.return_value = 5 * 2**20
    fs_local = io.BytesIO(b"some data to simulate file content" * 100)
    res = upload_files(fs_fusion, fs_local, upload_rows, show_progress=False)
    assert res


def test_tidy_string() -> None:
    """Test the tidy_string function."""
    bad_string = " string with  spaces  and  multiple  spaces  "

    assert tidy_string(bad_string) == "string with spaces and multiple spaces"


def test_make_list_from_string() -> None:
    """Test make list from string."""
    string_obj = "Hello, hi, hey"
    string_to_list = make_list(string_obj)
    assert isinstance(string_to_list, list)
    exp_len = 3
    assert len(string_to_list) == exp_len
    assert string_to_list[0] == "Hello"
    assert string_to_list[1] == "hi"
    assert string_to_list[2] == "hey"


def test_make_list_from_list() -> None:
    """Test make list from list."""

    list_obj = ["hi", "hi"]
    list_to_list = make_list(list_obj)
    assert isinstance(list_to_list, list)
    exp_len = 2
    assert len(list_to_list) == exp_len
    assert list_to_list[0] == "hi"
    assert list_to_list[1] == "hi"


def test_make_list_from_nonstring() -> None:
    """Test make list from non string."""
    any_obj = 1
    obj_to_list = make_list(any_obj)
    assert isinstance(obj_to_list, list)
    exp_len = 1
    assert len(obj_to_list) == exp_len
    assert obj_to_list[0] == cast(str, any_obj)


def test_make_bool_string() -> None:
    """Test make bool."""

    input_ = "string"
    output_ = make_bool(input_)
    assert output_ is True


def test_make_bool_hidden_false() -> None:
    """Test make bool."""

    input_1 = "False"
    input_2 = "false"
    input_3 = "FALSE"
    input_4 = "0"

    output_1 = make_bool(input_1)
    output_2 = make_bool(input_2)
    output_3 = make_bool(input_3)
    output_4 = make_bool(input_4)

    assert output_1 is False
    assert output_2 is False
    assert output_3 is False
    assert output_4 is False


def test_make_bool_bool() -> None:
    """Test make bool."""

    input_ = True
    output_ = make_bool(input_)
    assert output_ is True


def test_make_bool_1() -> None:
    """Test make bool."""

    input_ = 1
    output_ = make_bool(input_)
    assert output_ is True


def test_make_bool_0() -> None:
    """Test make bool."""

    input_ = 0
    output_ = make_bool(input_)
    assert output_ is False


def test_convert_date_format_month() -> None:
    """Test convert date format."""
    date = "May 6, 2024"
    output_ = convert_date_format(date)
    exp_output = "2024-05-06"
    assert output_ == exp_output


def test_convert_format_one_string() -> None:
    """Test convert date format."""
    date = "20240506"
    output_ = convert_date_format(date)
    exp_output = "2024-05-06"
    assert output_ == exp_output


def test_convert_format_slash() -> None:
    """Test convert date format."""
    date = "2024/05/06"
    output_ = convert_date_format(date)
    exp_output = "2024-05-06"
    assert output_ == exp_output


def test_snake_to_camel() -> None:
    """Test snake to camel."""
    input_ = "this_is_snake"
    output_ = snake_to_camel(input_)
    exp_output = "thisIsSnake"
    assert output_ == exp_output

<<<<<<< HEAD

def test_handle_paginated_request_preserves_auth_headers(mocker: MockerFixture) -> None:
    session = requests.Session()
    auth_headers = {"Authorization": "Bearer testtoken"}
    mock_response = mocker.Mock()
    mock_response.json.return_value = {"resources": []}
    mock_response.headers = {}
    mock_response.status_code = 200
    mock_response.raise_for_status.return_value = None

    mock_get = mocker.patch.object(session, "get", return_value=mock_response)
    handle_paginated_request(session, "http://dummy", headers=auth_headers)

    actual_headers = mock_get.call_args[1]["headers"]
    assert actual_headers["Authorization"] == "Bearer testtoken"


def test_handle_paginated_request_pass(mocker: MockerFixture) -> None:
    url = "https://fusion.jpmorgan.com/api/v1/a_given_resource"
    page1 = {"resources": [1, 2]}
    page2 = {"resources": [3, 4]}
    mock_response1 = mocker.Mock()
    mock_response1.json.return_value = page1
    mock_response1.headers = {"x-jpmc-next-token": "abc"}
    mock_response1.status_code = 200
    mock_response1.raise_for_status.return_value = None
    mock_response2 = mocker.Mock()
    mock_response2.json.return_value = page2
    mock_response2.headers = {}
    mock_response2.status_code = 200
    mock_response2.raise_for_status.return_value = None

    session = requests.Session()
    mocker.patch.object(session, "get", side_effect=[mock_response1, mock_response2])

    result = handle_paginated_request(session, url)
    assert result["resources"] == [1, 2, 3, 4]


def test_merge_responses_empty() -> None:
    result = _merge_responses([])
    assert result == {}


def test_merge_responses_single_response() -> None:
    resp = {"resources": [1, 2], "meta": "info"}
    result = _merge_responses([resp])
    assert result == resp


def test_merge_responses_multiple_list_keys() -> None:
    resp1 = {"resources": [1], "datasets": ["a"], "meta": "info"}
    resp2 = {"resources": [2], "datasets": ["b"], "meta": "other"}
    result = _merge_responses([resp1, resp2])
    assert result["resources"] == [1, 2]
    assert result["datasets"] == ["a", "b"]
    assert result["meta"] == "info"


def test_merge_responses_missing_keys() -> None:
    resp1 = {"resources": [1, 2], "meta": "info"}
    resp2 = {"meta": "other"}
    result = _merge_responses([resp1, resp2])
    assert result["resources"] == [1, 2]
    assert result["meta"] == "info"


def test_merge_responses_non_list_keys() -> None:
    resp1 = {"resources": [1], "count": 1}
    resp2 = {"resources": [2], "count": 2}
    result = _merge_responses([resp1, resp2])
    assert result["resources"] == [1, 2]
    assert result["count"] == 1
=======
def test_folder_does_not_exist(mock_fs_fusion: MagicMock)  -> None:
    mock_fs_fusion.exists.return_value = False
    with pytest.raises(FileNotFoundError, match="does not exist"):
        validate_file_formats(mock_fs_fusion, "/nonexistent")

def test_single_raw_file(mock_fs_fusion: MagicMock) -> None:
    mock_fs_fusion.makedirs("/test")
    mock_fs_fusion.touch("/test/file1.raw")
    # Should not raise
    validate_file_formats(mock_fs_fusion, "/test")

def test_only_supported_files(mock_fs_fusion: MagicMock) -> None:
    mock_fs_fusion.makedirs("/data")
    mock_fs_fusion.touch("/data/file1.csv")
    mock_fs_fusion.touch("/data/file2.json")
    mock_fs_fusion.touch("/data/file3.xlsx")
    # Should not raise
    validate_file_formats(mock_fs_fusion, "/data")

def test_multiple_raw_files(mock_fs_fusion: MagicMock) -> None:
    mock_fs_fusion.exists.return_value = True
    mock_fs_fusion.find.return_value = [
        "/mixed/file1.unknown",
        "/mixed/file2.custom",
        "/mixed/readme.txt"
    ]
    mock_fs_fusion.info.side_effect = lambda _: {"type": "file"}

    with pytest.raises(ValueError, match="Multiple raw files detected"):
        validate_file_formats(mock_fs_fusion, "/mixed")

@pytest.mark.parametrize(
    (
        "file_name",
        "dataset",
        "catalog",
        "is_download",
        "expected_ext",
        "expected_series",
    ),
    [
        ("folder__file.csv", "my_dataset", "my_catalog", False, "csv", "folder__file"),
        ("data__deep.custom", "my_dataset", "my_catalog", False, "raw", "data__deep"),
        ("no__ext", "my_dataset", "my_catalog", False, "raw", "no__ext"),
        ("some__leaf.json", "my_dataset", "my_catalog", True, "json", "some__leaf"),
        ("folder__20200101/extra.csv", "my_dataset", "my_catalog", False, "csv", "folder__20200101/extra"),
    ],
)
def test_file_name_to_url(
    monkeypatch: pytest.MonkeyPatch,
    file_name: str,
    dataset: str,
    catalog: str,
    is_download: bool,
    expected_ext: str,
    expected_series: str,
) -> None:

    def mock_distribution_to_url(
        root_url: str, # noqa: ARG001
        dataset_arg: str,
        series: str,
        ext: str,
        catalog_arg: str,
        is_download_arg: bool,
    ) -> str:
        return f"/mock/{catalog_arg}/{dataset_arg}/{series}.{ext}?dl={is_download_arg}"

    monkeypatch.setattr("fusion.utils.distribution_to_url", mock_distribution_to_url)

    result = file_name_to_url(file_name, dataset, catalog, is_download)
    expected_url = f"mock/{catalog}/{dataset}/{expected_series}.{expected_ext}?dl={is_download}"
    assert result == expected_url
>>>>>>> de7c4245
<|MERGE_RESOLUTION|>--- conflicted
+++ resolved
@@ -886,81 +886,6 @@
     exp_output = "thisIsSnake"
     assert output_ == exp_output
 
-<<<<<<< HEAD
-
-def test_handle_paginated_request_preserves_auth_headers(mocker: MockerFixture) -> None:
-    session = requests.Session()
-    auth_headers = {"Authorization": "Bearer testtoken"}
-    mock_response = mocker.Mock()
-    mock_response.json.return_value = {"resources": []}
-    mock_response.headers = {}
-    mock_response.status_code = 200
-    mock_response.raise_for_status.return_value = None
-
-    mock_get = mocker.patch.object(session, "get", return_value=mock_response)
-    handle_paginated_request(session, "http://dummy", headers=auth_headers)
-
-    actual_headers = mock_get.call_args[1]["headers"]
-    assert actual_headers["Authorization"] == "Bearer testtoken"
-
-
-def test_handle_paginated_request_pass(mocker: MockerFixture) -> None:
-    url = "https://fusion.jpmorgan.com/api/v1/a_given_resource"
-    page1 = {"resources": [1, 2]}
-    page2 = {"resources": [3, 4]}
-    mock_response1 = mocker.Mock()
-    mock_response1.json.return_value = page1
-    mock_response1.headers = {"x-jpmc-next-token": "abc"}
-    mock_response1.status_code = 200
-    mock_response1.raise_for_status.return_value = None
-    mock_response2 = mocker.Mock()
-    mock_response2.json.return_value = page2
-    mock_response2.headers = {}
-    mock_response2.status_code = 200
-    mock_response2.raise_for_status.return_value = None
-
-    session = requests.Session()
-    mocker.patch.object(session, "get", side_effect=[mock_response1, mock_response2])
-
-    result = handle_paginated_request(session, url)
-    assert result["resources"] == [1, 2, 3, 4]
-
-
-def test_merge_responses_empty() -> None:
-    result = _merge_responses([])
-    assert result == {}
-
-
-def test_merge_responses_single_response() -> None:
-    resp = {"resources": [1, 2], "meta": "info"}
-    result = _merge_responses([resp])
-    assert result == resp
-
-
-def test_merge_responses_multiple_list_keys() -> None:
-    resp1 = {"resources": [1], "datasets": ["a"], "meta": "info"}
-    resp2 = {"resources": [2], "datasets": ["b"], "meta": "other"}
-    result = _merge_responses([resp1, resp2])
-    assert result["resources"] == [1, 2]
-    assert result["datasets"] == ["a", "b"]
-    assert result["meta"] == "info"
-
-
-def test_merge_responses_missing_keys() -> None:
-    resp1 = {"resources": [1, 2], "meta": "info"}
-    resp2 = {"meta": "other"}
-    result = _merge_responses([resp1, resp2])
-    assert result["resources"] == [1, 2]
-    assert result["meta"] == "info"
-
-
-def test_merge_responses_non_list_keys() -> None:
-    resp1 = {"resources": [1], "count": 1}
-    resp2 = {"resources": [2], "count": 2}
-    result = _merge_responses([resp1, resp2])
-    assert result["resources"] == [1, 2]
-    assert result["count"] == 1
-=======
 def test_folder_does_not_exist(mock_fs_fusion: MagicMock)  -> None:
     mock_fs_fusion.exists.return_value = False
     with pytest.raises(FileNotFoundError, match="does not exist"):
@@ -1034,4 +959,78 @@
     result = file_name_to_url(file_name, dataset, catalog, is_download)
     expected_url = f"mock/{catalog}/{dataset}/{expected_series}.{expected_ext}?dl={is_download}"
     assert result == expected_url
->>>>>>> de7c4245
+
+
+
+def test_handle_paginated_request_preserves_auth_headers(mocker: MockerFixture) -> None:
+    session = requests.Session()
+    auth_headers = {"Authorization": "Bearer testtoken"}
+    mock_response = mocker.Mock()
+    mock_response.json.return_value = {"resources": []}
+    mock_response.headers = {}
+    mock_response.status_code = 200
+    mock_response.raise_for_status.return_value = None
+
+    mock_get = mocker.patch.object(session, "get", return_value=mock_response)
+    handle_paginated_request(session, "http://dummy", headers=auth_headers)
+
+    actual_headers = mock_get.call_args[1]["headers"]
+    assert actual_headers["Authorization"] == "Bearer testtoken"
+
+
+def test_handle_paginated_request_pass(mocker: MockerFixture) -> None:
+    url = "https://fusion.jpmorgan.com/api/v1/a_given_resource"
+    page1 = {"resources": [1, 2]}
+    page2 = {"resources": [3, 4]}
+    mock_response1 = mocker.Mock()
+    mock_response1.json.return_value = page1
+    mock_response1.headers = {"x-jpmc-next-token": "abc"}
+    mock_response1.status_code = 200
+    mock_response1.raise_for_status.return_value = None
+    mock_response2 = mocker.Mock()
+    mock_response2.json.return_value = page2
+    mock_response2.headers = {}
+    mock_response2.status_code = 200
+    mock_response2.raise_for_status.return_value = None
+
+    session = requests.Session()
+    mocker.patch.object(session, "get", side_effect=[mock_response1, mock_response2])
+
+    result = handle_paginated_request(session, url)
+    assert result["resources"] == [1, 2, 3, 4]
+
+
+def test_merge_responses_empty() -> None:
+    result = _merge_responses([])
+    assert result == {}
+
+
+def test_merge_responses_single_response() -> None:
+    resp = {"resources": [1, 2], "meta": "info"}
+    result = _merge_responses([resp])
+    assert result == resp
+
+
+def test_merge_responses_multiple_list_keys() -> None:
+    resp1 = {"resources": [1], "datasets": ["a"], "meta": "info"}
+    resp2 = {"resources": [2], "datasets": ["b"], "meta": "other"}
+    result = _merge_responses([resp1, resp2])
+    assert result["resources"] == [1, 2]
+    assert result["datasets"] == ["a", "b"]
+    assert result["meta"] == "info"
+
+
+def test_merge_responses_missing_keys() -> None:
+    resp1 = {"resources": [1, 2], "meta": "info"}
+    resp2 = {"meta": "other"}
+    result = _merge_responses([resp1, resp2])
+    assert result["resources"] == [1, 2]
+    assert result["meta"] == "info"
+
+
+def test_merge_responses_non_list_keys() -> None:
+    resp1 = {"resources": [1], "count": 1}
+    resp2 = {"resources": [2], "count": 2}
+    result = _merge_responses([resp1, resp2])
+    assert result["resources"] == [1, 2]
+    assert result["count"] == 1