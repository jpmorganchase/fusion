--- conflicted
+++ resolved
@@ -929,54 +929,6 @@
     finally:
         response.raise_for_status()
 
-<<<<<<< HEAD
-
-def handle_paginated_request(session: Session, url: str, headers: dict[str, str] | None = None) -> dict[str, Any]:
-    """
-    Fetches all pages from a paginated API endpoint using the x-jpmc-next-token header,
-    merges the results, and returns a single combined response dictionary.
-    """
-    all_responses: list[dict[str, Any]] = []
-    current_headers = headers.copy() if headers else {}
-
-    next_token = None
-
-    while True:
-        if next_token:
-            current_headers["x-jpmc-next-token"] = next_token
-
-        response = session.get(url, headers=current_headers)
-        response.raise_for_status()
-        response_data = response.json()
-        all_responses.append(response_data)
-
-        next_token = response.headers.get("x-jpmc-next-token")
-        if not next_token:
-            break
-
-    return _merge_responses(all_responses)
-
-
-def _merge_responses(responses: list[dict[str, Any]]) -> dict[str, Any]:
-    """
-    Merges all top-level list fields from a list of response dictionaries.
-    For each top-level key that is a list, concatenates the lists across all responses.
-    Non-list fields are taken from the first response.
-    """
-    if not responses:
-        return {}
-
-    merged = responses[0].copy()
-    # Find all top-level keys that are lists in the first response
-    list_keys = [k for k, v in merged.items() if isinstance(v, list)]
-
-    for key in list_keys:
-        for response in responses[1:]:
-            if key in response and isinstance(response[key], list):
-                merged[key].extend(response[key])
-
-    return merged
-=======
 def validate_file_formats(fs_fusion: fsspec.AbstractFileSystem, path: str) -> None:
     """
     Validate file formats in the given folder and subfolders.
@@ -1032,4 +984,51 @@
     return "/".join(
         distribution_to_url("", dataset, datasetseries, ext, catalog, is_download).split("/")[1:]
     )
->>>>>>> de7c4245
+
+
+
+def handle_paginated_request(session: Session, url: str, headers: dict[str, str] | None = None) -> dict[str, Any]:
+    """
+    Fetches all pages from a paginated API endpoint using the x-jpmc-next-token header,
+    merges the results, and returns a single combined response dictionary.
+    """
+    all_responses: list[dict[str, Any]] = []
+    current_headers = headers.copy() if headers else {}
+
+    next_token = None
+
+    while True:
+        if next_token:
+            current_headers["x-jpmc-next-token"] = next_token
+
+        response = session.get(url, headers=current_headers)
+        response.raise_for_status()
+        response_data = response.json()
+        all_responses.append(response_data)
+
+        next_token = response.headers.get("x-jpmc-next-token")
+        if not next_token:
+            break
+
+    return _merge_responses(all_responses)
+
+
+def _merge_responses(responses: list[dict[str, Any]]) -> dict[str, Any]:
+    """
+    Merges all top-level list fields from a list of response dictionaries.
+    For each top-level key that is a list, concatenates the lists across all responses.
+    Non-list fields are taken from the first response.
+    """
+    if not responses:
+        return {}
+
+    merged = responses[0].copy()
+    # Find all top-level keys that are lists in the first response
+    list_keys = [k for k, v in merged.items() if isinstance(v, list)]
+
+    for key in list_keys:
+        for response in responses[1:]:
+            if key in response and isinstance(response[key], list):
+                merged[key].extend(response[key])
+
+    return merged