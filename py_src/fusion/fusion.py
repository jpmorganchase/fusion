--- conflicted
+++ resolved
@@ -1458,37 +1458,21 @@
             destination_dataset_id = entry["destination"]["dataset"]
             destination_catalog = entry["destination"]["catalog"]
 
-<<<<<<< HEAD
             if destination_dataset_id == dataset:
                 for ds in data["datasets"]:
-                    if ds["identifier"] == source_dataset_id and ds["status"] != "Restricted":
+                    if ds["identifier"] == source_dataset_id and ds.get("status", None) != "Restricted":
                         source_dataset_title = ds["title"]
-                    elif ds["identifier"] == source_dataset_id and ds["status"] == "Restricted":
+                    elif ds["identifier"] == source_dataset_id and ds.get("status", None) == "Restricted":
                         source_dataset_title = "Access Restricted"
                 data_dict[source_dataset_id] = ("source", source_catalog, source_dataset_title)
 
             if source_dataset_id == dataset:
                 for ds in data["datasets"]:
-                    if ds["identifier"] == destination_dataset_id and ds["status"] != "Restricted":
+                    if ds["identifier"] == destination_dataset_id and ds.get("status", None) != "Restricted":
                         destination_dataset_title = ds["title"]
-                    elif ds["identifier"] == destination_dataset_id and ds["status"] == "Restricted":
-=======
-            if destination_dataset_id == dataset_id:
-                for dataset in data["datasets"]:
-                    if dataset["identifier"] == source_dataset_id and dataset.get("status", None) != "Restricted":
-                        source_dataset_title = dataset["title"]
-                    elif dataset["identifier"] == source_dataset_id and dataset.get("status", None) == "Restricted":
-                        source_dataset_title = "Access Restricted"
-                data_dict[source_dataset_id] = ("source", source_catalog, source_dataset_title)
-
-            if source_dataset_id == dataset_id:
-                for dataset in data["datasets"]:
-                    if dataset["identifier"] == destination_dataset_id and dataset.get("status", None) != "Restricted":
-                        destination_dataset_title = dataset["title"]
-                    elif dataset[
+                    elif ds[
                         "identifier"
-                        ] == destination_dataset_id and dataset.get("status", None) == "Restricted":
->>>>>>> 020619ac
+                        ] == destination_dataset_id and ds.get("status", None) == "Restricted":
                         destination_dataset_title = "Access Restricted"
                 data_dict[destination_dataset_id] = ("produced", destination_catalog, destination_dataset_title)
 
