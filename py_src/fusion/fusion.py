"""Main Fusion module."""

from __future__ import annotations

import json as js
import logging
import re
import sys
import warnings
from io import BytesIO
from pathlib import Path
from typing import TYPE_CHECKING, Any
from zipfile import ZipFile

import pandas as pd
import pyarrow as pa
from joblib import Parallel, delayed
from tabulate import tabulate

from fusion._fusion import FusionCredentials
from fusion.attributes import Attribute, Attributes
from fusion.dataflow import InputDataFlow, OutputDataFlow
from fusion.dataset import Dataset
from fusion.fusion_types import Types
from fusion.product import Product
from fusion.report import Report

from .exceptions import APIResponseError
from .fusion_filesystem import FusionHTTPFileSystem
from .utils import (
    RECOGNIZED_FORMATS,
    _format_full_index_response,
    _format_summary_index_response,
    cpu_count,
    csv_to_table,
    distribution_to_filename,
    distribution_to_url,
    # download_single_file_threading,
    get_default_fs,
    get_session,
    is_dataset_raw,
    joblib_progress,
    json_to_table,
    normalise_dt_param_str,
    parquet_to_table,
    path_to_url,
    read_csv,
    read_json,
    read_parquet,
    requests_raise_for_status,
    # stream_single_file_new_session,
    upload_files,
    validate_file_names,
)

if TYPE_CHECKING:
    import fsspec
    import requests
    from opensearchpy import OpenSearch

    from .types import PyArrowFilterT

logger = logging.getLogger(__name__)
VERBOSE_LVL = 25


class Fusion:
    """Core Fusion class for API access."""

    @staticmethod
    def _call_for_dataframe(url: str, session: requests.Session) -> pd.DataFrame:
        """Private function that calls an API endpoint and returns the data as a pandas dataframe.

        Args:
            url (Union[FusionCredentials, Union[str, dict]): URL for an API endpoint with valid parameters.
            session (requests.Session): Specify a proxy if required to access the authentication server. Defaults to {}.

        Returns:
            pandas.DataFrame: a dataframe containing the requested data.
        """
        response = session.get(url)
        response.raise_for_status()
        table = response.json()["resources"]
        ret_df = pd.DataFrame(table).reset_index(drop=True)
        return ret_df

    @staticmethod
    def _call_for_bytes_object(url: str, session: requests.Session) -> BytesIO:
        """Private function that calls an API endpoint and returns the data as a bytes object in memory.

        Args:
            url (Union[FusionCredentials, Union[str, dict]): URL for an API endpoint with valid parameters.
            session (requests.Session): Specify a proxy if required to access the authentication server. Defaults to {}.

        Returns:
            io.BytesIO: in memory file content
        """

        response = session.get(url)
        response.raise_for_status()

        return BytesIO(response.content)

    def __init__(
        self,
        credentials: str | FusionCredentials = "config/client_credentials.json",
        root_url: str = "https://fusion.jpmorgan.com/api/v1/",
        download_folder: str = "downloads",
        log_level: int = logging.ERROR,
        fs: fsspec.filesystem = None,
        log_path: str = ".",
    ) -> None:
        """Constructor to instantiate a new Fusion object.

        Args:
            credentials (Union[str, FusionCredentials]): A path to a credentials file or a fully populated
            FusionCredentials object. Defaults to 'config/client_credentials.json'.
            root_url (_type_, optional): The API root URL.
                Defaults to "https://fusion.jpmorgan.com/api/v1/".
            download_folder (str, optional): The folder path where downloaded data files
                are saved. Defaults to "downloads".
            log_level (int, optional): Set the logging level. Defaults to logging.ERROR.
            fs (fsspec.filesystem): filesystem.
            log_path (str, optional): The folder path where the log is stored.
        """
        self._default_catalog = "common"

        self.root_url = root_url
        self.download_folder = download_folder
        Path(download_folder).mkdir(parents=True, exist_ok=True)

        if logger.hasHandlers():
            logger.handlers.clear()
        file_handler = logging.FileHandler(filename=f"{log_path}/fusion_sdk.log")
        logging.addLevelName(VERBOSE_LVL, "VERBOSE")
        stdout_handler = logging.StreamHandler(sys.stdout)
        formatter = logging.Formatter(
            "%(asctime)s.%(msecs)03d %(name)s:%(levelname)s %(message)s",
            datefmt="%Y-%m-%d %H:%M:%S",
        )
        stdout_handler.setFormatter(formatter)
        logger.addHandler(stdout_handler)
        logger.addHandler(file_handler)
        logger.setLevel(log_level)

        if isinstance(credentials, FusionCredentials):
            self.credentials = credentials
        elif isinstance(credentials, str):
            self.credentials = FusionCredentials.from_file(Path(credentials))
        else:
            raise ValueError("credentials must be a path to a credentials file or FusionCredentials object")

        self.session = get_session(self.credentials, self.root_url)
        self.fs = fs if fs else get_default_fs()
        self.events: pd.DataFrame | None = None

    def __repr__(self) -> str:
        """Object representation to list all available methods."""
        return "Fusion object \nAvailable methods:\n" + tabulate(
            pd.DataFrame(  # type: ignore
                [
                    [
                        method_name
                        for method_name in dir(Fusion)
                        if callable(getattr(Fusion, method_name)) and not method_name.startswith("_")
                    ]
                    + [p for p in dir(Fusion) if isinstance(getattr(Fusion, p), property)],
                    [
                        getattr(Fusion, method_name).__doc__.split("\n")[0]
                        for method_name in dir(Fusion)
                        if callable(getattr(Fusion, method_name)) and not method_name.startswith("_")
                    ]
                    + [
                        getattr(Fusion, p).__doc__.split("\n")[0]
                        for p in dir(Fusion)
                        if isinstance(getattr(Fusion, p), property)
                    ],
                ]
            ).T.set_index(0),
            tablefmt="psql",
        )

    @property
    def default_catalog(self) -> str:
        """Returns the default catalog.

        Returns:
            None
        """
        return self._default_catalog

    @default_catalog.setter
    def default_catalog(self, catalog: str) -> None:
        """Allow the default catalog, which is "common" to be overridden.

        Args:
            catalog (str): The catalog to use as the default

        Returns:
            None
        """
        self._default_catalog = catalog

    def _use_catalog(self, catalog: str | None) -> str:
        """Determine which catalog to use in an API call.

        Args:
            catalog (str): The catalog value passed as an argument to an API function wrapper.

        Returns:
            str: The catalog to use
        """
        if catalog is None:
            return self.default_catalog

        return catalog

    def get_fusion_filesystem(self) -> FusionHTTPFileSystem:
        """Creates Fusion Filesystem.

        Returns: Fusion Filesystem

        """
        return FusionHTTPFileSystem(client_kwargs={"root_url": self.root_url, "credentials": self.credentials})

    def list_catalogs(self, output: bool = False) -> pd.DataFrame:
        """Lists the catalogs available to the API account.

        Args:
            output (bool, optional): If True then print the dataframe. Defaults to False.

        Returns:
            class:`pandas.DataFrame`: A dataframe with a row for each catalog
        """
        url = f"{self.root_url}catalogs/"
        cat_df = Fusion._call_for_dataframe(url, self.session)

        if output:
            pass

        return cat_df

    def catalog_resources(self, catalog: str | None = None, output: bool = False) -> pd.DataFrame:
        """List the resources contained within the catalog, for example products and datasets.

        Args:
            catalog (str, optional): A catalog identifier. Defaults to 'common'.
            output (bool, optional): If True then print the dataframe. Defaults to False.

        Returns:
           class:`pandas.DataFrame`: A dataframe with a row for each resource within the catalog
        """
        catalog = self._use_catalog(catalog)

        url = f"{self.root_url}catalogs/{catalog}"
        cat_df = Fusion._call_for_dataframe(url, self.session)

        if output:
            pass

        return cat_df

    def list_products(
        self,
        contains: str | list[str] | None = None,
        id_contains: bool = False,
        catalog: str | None = None,
        output: bool = False,
        max_results: int = -1,
        display_all_columns: bool = False,
    ) -> pd.DataFrame:
        """Get the products contained in a catalog. A product is a grouping of datasets.

        Args:
            contains (Union[str, list], optional): A string or a list of strings that are product
                identifiers to filter the products list. If a list is provided then it will return
                products whose identifier matches any of the strings. Defaults to None.
            id_contains (bool): Filter datasets only where the string(s) are contained in the identifier,
                ignoring description.
            catalog (str, optional): A catalog identifier. Defaults to 'common'.
            output (bool, optional): If True then print the dataframe. Defaults to False.
            max_results (int, optional): Limit the number of rows returned in the dataframe.
                Defaults to -1 which returns all results.
            display_all_columns (bool, optional): If True displays all columns returned by the API,
                otherwise only the key columns are displayed

        Returns:
            class:`pandas.DataFrame`: a dataframe with a row for each product
        """
        catalog = self._use_catalog(catalog)

        url = f"{self.root_url}catalogs/{catalog}/products"
        full_prod_df: pd.DataFrame = Fusion._call_for_dataframe(url, self.session)

        if contains:
            if isinstance(contains, list):
                contains = "|".join(f"{s}" for s in contains)
            if id_contains:
                filtered_df = full_prod_df[full_prod_df["identifier"].str.contains(contains, case=False)]
            else:
                filtered_df = full_prod_df[
                    full_prod_df["identifier"].str.contains(contains, case=False)
                    | full_prod_df["description"].str.contains(contains, case=False)
                ]
        else:
            filtered_df = full_prod_df

        filtered_df["category"] = filtered_df.category.str.join(", ")
        filtered_df["region"] = filtered_df.region.str.join(", ")
        if not display_all_columns:
            filtered_df = filtered_df[
                filtered_df.columns.intersection(
                    [
                        "identifier",
                        "title",
                        "region",
                        "category",
                        "status",
                        "description",
                    ]
                )
            ]

        if max_results > -1:
            filtered_df = filtered_df[0:max_results]

        if output:
            pass

        return filtered_df

    def list_datasets(  # noqa: PLR0913
        self,
        contains: str | list[str] | None = None,
        id_contains: bool = False,
        product: str | list[str] | None = None,
        catalog: str | None = None,
        output: bool = False,
        max_results: int = -1,
        display_all_columns: bool = False,
        status: str | None = None,
        dataset_type: str | None = None,
    ) -> pd.DataFrame:
        """Get the datasets contained in a catalog.

        Args:
            contains (Union[str, list], optional): A string or a list of strings that are dataset
                identifiers to filter the datasets list. If a list is provided then it will return
                datasets whose identifier matches any of the strings. Defaults to None.
            id_contains (bool): Filter datasets only where the string(s) are contained in the identifier,
                ignoring description.
            product (Union[str, list], optional): A string or a list of strings that are product
                identifiers to filter the datasets list. Defaults to None.
            catalog (str, optional): A catalog identifier. Defaults to 'common'.
            output (bool, optional): If True then print the dataframe. Defaults to False.
            max_results (int, optional): Limit the number of rows returned in the dataframe.
                Defaults to -1 which returns all results.
            display_all_columns (bool, optional): If True displays all columns returned by the API,
                otherwise only the key columns are displayed
            status (str, optional): filter the datasets by status, default is to show all results.
            dataset_type (str, optional): filter the datasets by type, default is to show all results.

        Returns:
            class:`pandas.DataFrame`: a dataframe with a row for each dataset.
        """
        catalog = self._use_catalog(catalog)

        url = f"{self.root_url}catalogs/{catalog}/datasets"
        ds_df = Fusion._call_for_dataframe(url, self.session)

        if contains:
            if isinstance(contains, list):
                contains = "|".join(f"{s}" for s in contains)
            if id_contains:
                ds_df = ds_df[ds_df["identifier"].str.contains(contains, case=False)]
            else:
                ds_df = ds_df[
                    ds_df["identifier"].str.contains(contains, case=False)
                    | ds_df["description"].str.contains(contains, case=False)
                ]

        if product:
            url = f"{self.root_url}catalogs/{catalog}/productDatasets"
            prd_df = Fusion._call_for_dataframe(url, self.session)
            prd_df = (
                prd_df[prd_df["product"] == product]
                if isinstance(product, str)
                else prd_df[prd_df["product"].isin(product)]
            )
            ds_df = ds_df[ds_df["identifier"].str.lower().isin(prd_df["dataset"].str.lower())].reset_index(drop=True)

        if max_results > -1:
            ds_df = ds_df[0:max_results]

        ds_df["category"] = ds_df.category.str.join(", ")
        ds_df["region"] = ds_df.region.str.join(", ")
        if not display_all_columns:
            cols = [
                "identifier",
                "title",
                "containerType",
                "region",
                "category",
                "coverageStartDate",
                "coverageEndDate",
                "description",
                "status",
                "type",
            ]
            cols = [c for c in cols if c in ds_df.columns]
            ds_df = ds_df[cols]

        if status is not None:
            ds_df = ds_df[ds_df["status"] == status]

        if dataset_type is not None:
            ds_df = ds_df[ds_df["type"] == dataset_type]

        if output:
            pass

        return ds_df

    def dataset_resources(self, dataset: str, catalog: str | None = None, output: bool = False) -> pd.DataFrame:
        """List the resources available for a dataset, currently this will always be a datasetseries.

        Args:
            dataset (str): A dataset identifier
            catalog (str, optional): A catalog identifier. Defaults to 'common'.
            output (bool, optional): If True then print the dataframe. Defaults to False.

        Returns:
            class:`pandas.DataFrame`: A dataframe with a row for each resource
        """
        catalog = self._use_catalog(catalog)

        url = f"{self.root_url}catalogs/{catalog}/datasets/{dataset}"
        ds_res_df = Fusion._call_for_dataframe(url, self.session)

        if output:
            pass

        return ds_res_df

    def list_dataset_attributes(
        self,
        dataset: str,
        catalog: str | None = None,
        output: bool = False,
        display_all_columns: bool = False,
    ) -> pd.DataFrame:
        """Returns the list of attributes that are in the dataset.

        Args:
            dataset (str): A dataset identifier
            catalog (str, optional): A catalog identifier. Defaults to 'common'.
            output (bool, optional): If True then print the dataframe. Defaults to False.
            display_all_columns (bool, optional): If True displays all columns returned by the API,
                otherwise only the key columns are displayed

        Returns:
            class:`pandas.DataFrame`: A dataframe with a row for each attribute
        """
        catalog = self._use_catalog(catalog)

        url = f"{self.root_url}catalogs/{catalog}/datasets/{dataset}/attributes"
        ds_attr_df = Fusion._call_for_dataframe(url, self.session)
        
        if "index" in ds_attr_df.columns: 
            ds_attr_df = ds_attr_df.sort_values(by="index").reset_index(drop=True)

        if not display_all_columns:
            ds_attr_df = ds_attr_df[
                ds_attr_df.columns.intersection(
                    [
                        "identifier",
                        "title",
                        "dataType",
                        "isDatasetKey",
                        "description",
                        "source",
                    ]
                )
            ]

        if output:
            pass

        return ds_attr_df

    def list_datasetmembers(
        self,
        dataset: str,
        catalog: str | None = None,
        output: bool = False,
        max_results: int = -1,
    ) -> pd.DataFrame:
        """List the available members in the dataset series.

        Args:
            dataset (str): A dataset identifier
            catalog (str, optional): A catalog identifier. Defaults to 'common'.
            output (bool, optional): If True then print the dataframe. Defaults to False.
            max_results (int, optional): Limit the number of rows returned in the dataframe.
                Defaults to -1 which returns all results.

        Returns:
            class:`pandas.DataFrame`: a dataframe with a row for each dataset member.
        """
        catalog = self._use_catalog(catalog)

        url = f"{self.root_url}catalogs/{catalog}/datasets/{dataset}/datasetseries"
        ds_members_df = Fusion._call_for_dataframe(url, self.session)

        if max_results > -1:
            ds_members_df = ds_members_df[0:max_results]

        if output:
            pass

        return ds_members_df

    def datasetmember_resources(
        self,
        dataset: str,
        series: str,
        catalog: str | None = None,
        output: bool = False,
    ) -> pd.DataFrame:
        """List the available resources for a datasetseries member.

        Args:
            dataset (str): A dataset identifier
            series (str): The datasetseries identifier
            catalog (str, optional): A catalog identifier. Defaults to 'common'.
            output (bool, optional): If True then print the dataframe. Defaults to False.

        Returns:
            class:`pandas.DataFrame`: A dataframe with a row for each datasetseries member resource.
                Currently, this will always be distributions.
        """
        catalog = self._use_catalog(catalog)

        url = f"{self.root_url}catalogs/{catalog}/datasets/{dataset}/datasetseries/{series}"
        ds_mem_res_df = Fusion._call_for_dataframe(url, self.session)

        if output:
            pass

        return ds_mem_res_df

    def list_distributions(
        self,
        dataset: str,
        series: str,
        catalog: str | None = None,
        output: bool = False,
    ) -> pd.DataFrame:
        """List the available distributions (downloadable instances of the dataset with a format type).

        Args:
            dataset (str): A dataset identifier
            series (str): The datasetseries identifier
            catalog (str, optional): A catalog identifier. Defaults to 'common'.
            output (bool, optional): If True then print the dataframe. Defaults to False.

        Returns:
            class:`pandas.DataFrame`: A dataframe with a row for each distribution.
        """
        catalog = self._use_catalog(catalog)

        url = f"{self.root_url}catalogs/{catalog}/datasets/{dataset}/datasetseries/{series}/distributions"
        distros_df = Fusion._call_for_dataframe(url, self.session)

        if output:
            pass

        return distros_df

    def _resolve_distro_tuples(
        self,
        dataset: str,
        dt_str: str = "latest",
        dataset_format: str = "parquet",
        catalog: str | None = None,
    ) -> list[tuple[str, str, str, str]]:
        """Resolve distribution tuples given specification params.

        A private utility function to generate a list of distribution tuples.
        Each tuple is a distribution, identified by catalog, dataset id,
        datasetseries member id, and the file format.

        Args:
            dataset (str): A dataset identifier
            dt_str (str, optional): Either a single date or a range identified by a start or end date,
                or both separated with a ":". Defaults to 'latest' which will return the most recent
                instance of the dataset.
            dataset_format (str, optional): The file format, e.g. CSV or Parquet. Defaults to 'parquet'.
            catalog (str, optional): A catalog identifier. Defaults to 'common'.

        Returns:
            list: a list of tuples, one for each distribution
        """
        catalog = self._use_catalog(catalog)

        datasetseries_list = self.list_datasetmembers(dataset, catalog)
        if len(datasetseries_list) == 0:
            raise AssertionError(f"There are no dataset members for dataset {dataset} in catalog {catalog}")

        if datasetseries_list.empty:
            raise APIResponseError(  # pragma: no cover
                f"No data available for dataset {dataset}. "
                f"Check that a valid dataset identifier and date/date range has been set."
            )

        if dt_str == "latest":
            dt_str = (
                datasetseries_list[
                    datasetseries_list["createdDate"] == datasetseries_list["createdDate"].to_numpy().max()
                ]
                .sort_values(by="identifier")
                .iloc[-1]["identifier"]
            )
            datasetseries_list = datasetseries_list[datasetseries_list["identifier"] == dt_str]
        else:
            parsed_dates = normalise_dt_param_str(dt_str)
            if len(parsed_dates) == 1:
                parsed_dates = (parsed_dates[0], parsed_dates[0])

            if parsed_dates[0]:
                datasetseries_list = datasetseries_list[
                    pd.Series([pd.to_datetime(i, errors="coerce") for i in datasetseries_list["identifier"]])
                    >= pd.to_datetime(parsed_dates[0])
                ].reset_index()

            if parsed_dates[1]:
                datasetseries_list = datasetseries_list[
                    pd.Series([pd.to_datetime(i, errors="coerce") for i in datasetseries_list["identifier"]])
                    <= pd.to_datetime(parsed_dates[1])
                ].reset_index()

        if len(datasetseries_list) == 0:
            raise APIResponseError(  # pragma: no cover
                f"No data available for dataset {dataset} in catalog {catalog}.\n"
                f"Check that a valid dataset identifier and date/date range has been set."
            )

        required_series = list(datasetseries_list["@id"])
        tups = [(catalog, dataset, series, dataset_format) for series in required_series]

        return tups

    def download(  # noqa: PLR0912, PLR0913
        self,
        dataset: str,
        dt_str: str = "latest",
        dataset_format: str = "parquet",
        catalog: str | None = None,
        n_par: int | None = None,
        show_progress: bool = True,
        force_download: bool = False,
        download_folder: str | None = None,
        return_paths: bool = False,
        partitioning: str | None = None,
        preserve_original_name: bool = False,
    ) -> list[tuple[bool, str, str | None]] | None:
        """Downloads the requested distributions of a dataset to disk.

        Args:
            dataset (str): A dataset identifier
            dt_str (str, optional): Either a single date or a range identified by a start or end date,
                or both separated with a ":". Defaults to 'latest' which will return the most recent
                instance of the dataset. If more than one series member exists on the latest date, the
                series member identifiers will be sorted alphabetically and the last one will be downloaded.
            dataset_format (str, optional): The file format, e.g. CSV or Parquet. Defaults to 'parquet'.
            catalog (str, optional): A catalog identifier. Defaults to 'common'.
            n_par (int, optional): Specify how many distributions to download in parallel.
                Defaults to all cpus available.
            show_progress (bool, optional): Display a progress bar during data download Defaults to True.
            force_download (bool, optional): If True then will always download a file even
                if it is already on disk. Defaults to True.
            download_folder (str, optional): The path, absolute or relative, where downloaded files are saved.
                Defaults to download_folder as set in __init__
            return_paths (bool, optional): Return paths and success statuses of the downloaded files.
            partitioning (str, optional): Partitioning specification.
            preserve_original_name (bool, optional): Preserve the original name of the file. Defaults to False.

        Returns:

        """
        catalog = self._use_catalog(catalog)

        valid_date_range = re.compile(r"^(\d{4}\d{2}\d{2})$|^((\d{4}\d{2}\d{2})?([:])(\d{4}\d{2}\d{2})?)$")

        if valid_date_range.match(dt_str) or dt_str == "latest":
            required_series = self._resolve_distro_tuples(dataset, dt_str, dataset_format, catalog)
        else:
            # sample data is limited to csv
            if dt_str == "sample":
                dataset_format = self.list_distributions(dataset, dt_str, catalog)["identifier"].iloc[0]
            required_series = [(catalog, dataset, dt_str, dataset_format)]

        if dataset_format not in RECOGNIZED_FORMATS + ["raw"]:
            raise ValueError(f"Dataset format {dataset_format} is not supported")

        if not download_folder:
            download_folder = self.download_folder

        download_folders = [download_folder] * len(required_series)

        if partitioning == "hive":
            members = [series[2].strip("/") for series in required_series]
            download_folders = [
                f"{download_folders[i]}/{series[0]}/{series[1]}/{members[i]}"
                for i, series in enumerate(required_series)
            ]

        for d in download_folders:
            if not self.fs.exists(d):
                self.fs.mkdir(d, create_parents=True)

        n_par = cpu_count(n_par)
        download_spec = [
            {
                "lfs": self.fs,
                "rpath": distribution_to_url(
                    self.root_url,
                    series[1],
                    series[2],
                    series[3],
                    series[0],
                    is_download=True,
                ),
                "lpath": distribution_to_filename(
                    download_folders[i],
                    series[1],
                    series[2],
                    series[3],
                    series[0],
                    partitioning=partitioning,
                ),
                "overwrite": force_download,
                "preserve_original_name": preserve_original_name,
            }
            for i, series in enumerate(required_series)
        ]

        logger.log(
            VERBOSE_LVL,
            f"Beginning {len(download_spec)} downloads in batches of {n_par}",
        )
        if show_progress:
            with joblib_progress("Downloading", total=len(download_spec)):
                res = Parallel(n_jobs=n_par)(
                    delayed(self.get_fusion_filesystem().download)(**spec) for spec in download_spec
                )
        else:
            res = Parallel(n_jobs=n_par)(
                delayed(self.get_fusion_filesystem().download)(**spec) for spec in download_spec
            )

        if (len(res) > 0) and (not all(r[0] for r in res)):
            for r in res:
                if not r[0]:
                    warnings.warn(f"The download of {r[1]} was not successful", stacklevel=2)
        return res if return_paths else None

    def to_df(  # noqa: PLR0913
        self,
        dataset: str,
        dt_str: str = "latest",
        dataset_format: str = "parquet",
        catalog: str | None = None,
        n_par: int | None = None,
        show_progress: bool = True,
        columns: list[str] | None = None,
        filters: PyArrowFilterT | None = None,
        force_download: bool = False,
        download_folder: str | None = None,
        dataframe_type: str = "pandas",
        **kwargs: Any,
    ) -> pd.DataFrame:
        """Gets distributions for a specified date or date range and returns the data as a dataframe.

        Args:
            dataset (str): A dataset identifier
            dt_str (str, optional): Either a single date or a range identified by a start or end date,
                or both separated with a ":". Defaults to 'latest' which will return the most recent
                instance of the dataset.
            dataset_format (str, optional): The file format, e.g. CSV or Parquet. Defaults to 'parquet'.
            catalog (str, optional): A catalog identifier. Defaults to 'common'.
            n_par (int, optional): Specify how many distributions to download in parallel.
                Defaults to all cpus available.
            show_progress (bool, optional): Display a progress bar during data download Defaults to True.
            columns (List, optional): A list of columns to return from a parquet file. Defaults to None
            filters (List, optional): List[Tuple] or List[List[Tuple]] or None (default)
                Rows which do not match the filter predicate will be removed from scanned data.
                Partition keys embedded in a nested directory structure will be exploited to avoid
                loading files at all if they contain no matching rows. If use_legacy_dataset is True,
                filters can only reference partition keys and only a hive-style directory structure
                is supported. When setting use_legacy_dataset to False, also within-file level filtering
                and different partitioning schemes are supported.
                More on https://arrow.apache.org/docs/python/generated/pyarrow.parquet.ParquetDataset.html
            force_download (bool, optional): If True then will always download a file even
                if it is already on disk. Defaults to False.
            download_folder (str, optional): The path, absolute or relative, where downloaded files are saved.
                Defaults to download_folder as set in __init__
            dataframe_type (str, optional): Type
        Returns:
            class:`pandas.DataFrame`: a dataframe containing the requested data.
                If multiple dataset instances are retrieved then these are concatenated first.
        """
        catalog = self._use_catalog(catalog)

        # sample data is limited to csv
        if dt_str == "sample":
            dataset_format = "csv"

        if not download_folder:
            download_folder = self.download_folder
        download_res = self.download(
            dataset,
            dt_str,
            dataset_format,
            catalog,
            n_par,
            show_progress,
            force_download,
            download_folder,
            return_paths=True,
        )

        if not download_res:
            raise ValueError("Must specify 'return_paths=True' in download call to use this function")

        if not all(res[0] for res in download_res):
            failed_res = [res for res in download_res if not res[0]]
            raise Exception(
                f"Not all downloads were successfully completed. "
                f"Re-run to collect missing files. The following failed:\n{failed_res}"
            )

        files = [res[1] for res in download_res]

        pd_read_fn_map = {
            "csv": read_csv,
            "parquet": read_parquet,
            "parq": read_parquet,
            "json": read_json,
            "raw": read_csv,
        }

        pd_read_default_kwargs: dict[str, dict[str, object]] = {
            "csv": {
                "columns": columns,
                "filters": filters,
                "fs": self.fs,
                "dataframe_type": dataframe_type,
            },
            "parquet": {
                "columns": columns,
                "filters": filters,
                "fs": self.fs,
                "dataframe_type": dataframe_type,
            },
            "json": {
                "columns": columns,
                "filters": filters,
                "fs": self.fs,
                "dataframe_type": dataframe_type,
            },
            "raw": {
                "columns": columns,
                "filters": filters,
                "fs": self.fs,
                "dataframe_type": dataframe_type,
            },
        }

        pd_read_default_kwargs["parq"] = pd_read_default_kwargs["parquet"]

        pd_reader = pd_read_fn_map.get(dataset_format)
        pd_read_kwargs = pd_read_default_kwargs.get(dataset_format, {})
        if not pd_reader:
            raise Exception(f"No pandas function to read file in format {dataset_format}")

        pd_read_kwargs.update(kwargs)

        if len(files) == 0:
            raise APIResponseError(
                f"No series members for dataset: {dataset} "
                f"in date or date range: {dt_str} and format: {dataset_format}"
            )
        if dataset_format in ["parquet", "parq"]:
            data_df = pd_reader(files, **pd_read_kwargs)  # type: ignore
        elif dataset_format == "raw":
            dataframes = (
                pd.concat(
                    [pd_reader(ZipFile(f).open(p), **pd_read_kwargs) for p in ZipFile(f).namelist()],  # type: ignore
                    ignore_index=True,
                )
                for f in files
            )
            data_df = pd.concat(dataframes, ignore_index=True)
        else:
            dataframes = (pd_reader(f, **pd_read_kwargs) for f in files)  # type: ignore
            if dataframe_type == "pandas":
                data_df = pd.concat(dataframes, ignore_index=True)
            if dataframe_type == "polars":
                import polars as pl

                data_df = pl.concat(dataframes, how="diagonal")  # type: ignore

        return data_df

    def to_bytes(
        self,
        dataset: str,
        series_member: str,
        dataset_format: str = "parquet",
        catalog: str | None = None,
    ) -> BytesIO:
        """Returns an instance of dataset (the distribution) as a bytes object.

        Args:
            dataset (str): A dataset identifier
            series_member (str,): A dataset series member identifier
            dataset_format (str, optional): The file format, e.g. CSV or Parquet. Defaults to 'parquet'.
            catalog (str, optional): A catalog identifier. Defaults to 'common'.
        """

        catalog = self._use_catalog(catalog)

        url = distribution_to_url(
            self.root_url,
            dataset,
            series_member,
            dataset_format,
            catalog,
        )

        return Fusion._call_for_bytes_object(url, self.session)

    def to_table(  # noqa: PLR0913
        self,
        dataset: str,
        dt_str: str = "latest",
        dataset_format: str = "parquet",
        catalog: str | None = None,
        n_par: int | None = None,
        show_progress: bool = True,
        columns: list[str] | None = None,
        filters: PyArrowFilterT | None = None,
        force_download: bool = False,
        download_folder: str | None = None,
        **kwargs: Any,
    ) -> pa.Table:
        """Gets distributions for a specified date or date range and returns the data as an arrow table.

        Args:
            dataset (str): A dataset identifier
            dt_str (str, optional): Either a single date or a range identified by a start or end date,
                or both separated with a ":". Defaults to 'latest' which will return the most recent
                instance of the dataset.
            dataset_format (str, optional): The file format, e.g. CSV or Parquet. Defaults to 'parquet'.
            catalog (str, optional): A catalog identifier. Defaults to 'common'.
            n_par (int, optional): Specify how many distributions to download in parallel.
                Defaults to all cpus available.
            show_progress (bool, optional): Display a progress bar during data download Defaults to True.
            columns (List, optional): A list of columns to return from a parquet file. Defaults to None
            filters (List, optional): List[Tuple] or List[List[Tuple]] or None (default)
                Rows which do not match the filter predicate will be removed from scanned data.
                Partition keys embedded in a nested directory structure will be exploited to avoid
                loading files at all if they contain no matching rows. If use_legacy_dataset is True,
                filters can only reference partition keys and only a hive-style directory structure
                is supported. When setting use_legacy_dataset to False, also within-file level filtering
                and different partitioning schemes are supported.
                More on https://arrow.apache.org/docs/python/generated/pyarrow.parquet.ParquetDataset.html
            force_download (bool, optional): If True then will always download a file even
                if it is already on disk. Defaults to False.
            download_folder (str, optional): The path, absolute or relative, where downloaded files are saved.
                Defaults to download_folder as set in __init__
        Returns:
            class:`pyarrow.Table`: a dataframe containing the requested data.
                If multiple dataset instances are retrieved then these are concatenated first.
        """
        catalog = self._use_catalog(catalog)
        n_par = cpu_count(n_par)
        if not download_folder:
            download_folder = self.download_folder
        download_res = self.download(
            dataset,
            dt_str,
            dataset_format,
            catalog,
            n_par,
            show_progress,
            force_download,
            download_folder,
            return_paths=True,
        )

        if not download_res:
            raise ValueError("Must specify 'return_paths=True' in download call to use this function")

        if not all(res[0] for res in download_res):
            failed_res = [res for res in download_res if not res[0]]
            raise RuntimeError(
                f"Not all downloads were successfully completed. "
                f"Re-run to collect missing files. The following failed:\n{failed_res}"
            )

        files = [res[1] for res in download_res]

        read_fn_map = {
            "csv": csv_to_table,
            "parquet": parquet_to_table,
            "parq": parquet_to_table,
            "json": json_to_table,
            "raw": csv_to_table,
        }

        read_default_kwargs: dict[str, dict[str, object]] = {
            "csv": {"columns": columns, "filters": filters, "fs": self.fs},
            "parquet": {"columns": columns, "filters": filters, "fs": self.fs},
            "json": {"columns": columns, "filters": filters, "fs": self.fs},
            "raw": {"columns": columns, "filters": filters, "fs": self.fs},
        }

        read_default_kwargs["parq"] = read_default_kwargs["parquet"]

        reader = read_fn_map.get(dataset_format)
        read_kwargs = read_default_kwargs.get(dataset_format, {})
        if not reader:
            raise AssertionError(f"No function to read file in format {dataset_format}")

        read_kwargs.update(kwargs)

        if len(files) == 0:
            raise APIResponseError(
                f"No series members for dataset: {dataset} "
                f"in date or date range: {dt_str} and format: {dataset_format}"
            )
        if dataset_format in ["parquet", "parq"]:
            tbl = reader(files, **read_kwargs)  # type: ignore
        else:
            tbl = (reader(f, **read_kwargs) for f in files)  # type: ignore
            tbl = pa.concat_tables(tbl)

        return tbl

    def upload(  # noqa: PLR0913
        self,
        path: str,
        dataset: str | None = None,
        dt_str: str = "latest",
        catalog: str | None = None,
        n_par: int | None = None,
        show_progress: bool = True,
        return_paths: bool = False,
        multipart: bool = True,
        chunk_size: int = 5 * 2**20,
        from_date: str | None = None,
        to_date: str | None = None,
        preserve_original_name: bool | None = False,
        additional_headers: dict[str, str] | None = None,
    ) -> list[tuple[bool, str, str | None]] | None:
        """Uploads the requested files/files to Fusion.

        Args:
            path (str): path to a file or a folder with files
            dataset (str, optional): Dataset identifier to which the file will be uploaded (for single file only).
                                    If not provided the dataset will be implied from file's name.
            dt_str (str, optional): A file name. Can be any string but is usually a date.
                                    Defaults to 'latest' which will return the most recent.
                                    Relevant for a single file upload only. If not provided the dataset will
                                    be implied from file's name.
            catalog (str, optional): A catalog identifier. Defaults to 'common'.
            n_par (int, optional): Specify how many distributions to download in parallel.
                Defaults to all cpus available.
            show_progress (bool, optional): Display a progress bar during data download Defaults to True.
            return_paths (bool, optional): Return paths and success statuses of the downloaded files.
            multipart (bool, optional): Is multipart upload.
            chunk_size (int, optional): Maximum chunk size.
            from_date (str, optional): start of the data date range contained in the distribution,
                defaults to upoad date
            to_date (str, optional): end of the data date range contained in the distribution,
                defaults to upload date.
            preserve_original_name (bool, optional): Preserve the original name of the file. Defaults to False.

        Returns:


        """
        catalog = self._use_catalog(catalog)

        if not self.fs.exists(path):
            raise RuntimeError("The provided path does not exist")

        fs_fusion = self.get_fusion_filesystem()
        if self.fs.info(path)["type"] == "directory":
            file_path_lst = self.fs.find(path)
            local_file_validation = validate_file_names(file_path_lst, fs_fusion)
            file_path_lst = [f for flag, f in zip(local_file_validation, file_path_lst) if flag]
            file_name = [f.split("/")[-1] for f in file_path_lst]
            is_raw_lst = is_dataset_raw(file_path_lst, fs_fusion)
            local_url_eqiv = [path_to_url(i, r) for i, r in zip(file_path_lst, is_raw_lst)]
        else:
            file_path_lst = [path]
            if not catalog or not dataset:
                local_file_validation = validate_file_names(file_path_lst, fs_fusion)
                file_path_lst = [f for flag, f in zip(local_file_validation, file_path_lst) if flag]
                is_raw_lst = is_dataset_raw(file_path_lst, fs_fusion)
                local_url_eqiv = [path_to_url(i, r) for i, r in zip(file_path_lst, is_raw_lst)]
                if preserve_original_name:
                    raise ValueError("preserve_original_name can only be used when catalog and dataset are provided.")
            else:
                date_identifier = re.compile(r"^(\d{4})(\d{2})(\d{2})$")
                if date_identifier.match(dt_str):
                    dt_str = dt_str if dt_str != "latest" else pd.Timestamp("today").date().strftime("%Y%m%d")
                    dt_str = pd.Timestamp(dt_str).date().strftime("%Y%m%d")

                if catalog not in fs_fusion.ls("") or dataset not in [
                    i.split("/")[-1] for i in fs_fusion.ls(f"{catalog}/datasets")
                ]:
                    msg = (
                        f"File file has not been uploaded, one of the catalog: {catalog} "
                        f"or dataset: {dataset} does not exit."
                    )
                    warnings.warn(msg, stacklevel=2)
                    return [(False, path, msg)]
                file_format = path.split(".")[-1]
                file_name = [path.split("/")[-1]]
                file_format = "raw" if file_format not in RECOGNIZED_FORMATS else file_format

                local_url_eqiv = [
                    "/".join(distribution_to_url("", dataset, dt_str, file_format, catalog, False).split("/")[1:])
                ]

        if not preserve_original_name:
            data_map_df = pd.DataFrame([file_path_lst, local_url_eqiv]).T
            data_map_df.columns = pd.Index(["path", "url"])
        else:
            data_map_df = pd.DataFrame([file_path_lst, local_url_eqiv, file_name]).T
            data_map_df.columns = pd.Index(["path", "url", "file_name"])

        n_par = cpu_count(n_par)
        parallel = len(data_map_df) > 1
        res = upload_files(
            fs_fusion,
            self.fs,
            data_map_df,
            parallel=parallel,
            n_par=n_par,
            multipart=multipart,
            chunk_size=chunk_size,
            show_progress=show_progress,
            from_date=from_date,
            to_date=to_date,
            additional_headers=additional_headers,
        )

        if not all(r[0] for r in res):
            failed_res = [r for r in res if not r[0]]
            msg = f"Not all uploads were successfully completed. The following failed:\n{failed_res}"
            logger.warning(msg)
            warnings.warn(msg, stacklevel=2)

        return res if return_paths else None

    def from_bytes(  # noqa: PLR0913
        self,
        data: BytesIO,
        dataset: str,
        series_member: str = "latest",
        catalog: str | None = None,
        distribution: str = "parquet",
        show_progress: bool = True,
        return_paths: bool = False,
        chunk_size: int = 5 * 2**20,
        from_date: str | None = None,
        to_date: str | None = None,
        file_name: str | None = None,
        **kwargs: Any,  # noqa: ARG002
    ) -> list[tuple[bool, str, str | None]] | None:
        """Uploads data from an object in memory.

        Args:
            data (str): an object in memory to upload
            dataset (str): Dataset name to which the bytes will be uploaded.
            series_member (str, optional): A single date or label. Defaults to 'latest' which will return
                the most recent.
            catalog (str, optional): A catalog identifier. Defaults to 'common'.
            distribution (str, optional): A distribution type, e.g. a file format or raw
            show_progress (bool, optional): Display a progress bar during data download Defaults to True.
            return_paths (bool, optional): Return paths and success statuses of the downloaded files.
            chunk_size (int, optional): Maximum chunk size.
            from_date (str, optional): start of the data date range contained in the distribution,
                defaults to upload date
            to_date (str, optional): end of the data date range contained in the distribution, defaults to upload date.
            file_name (str, optional): file name to be used for the uploaded file. Defaults to Fusion standard naming.

        Returns:
            Optional[list[tuple[bool, str, Optional[str]]]: a list of tuples, one for each distribution

        """
        catalog = self._use_catalog(catalog)

        fs_fusion = self.get_fusion_filesystem()
        if distribution not in RECOGNIZED_FORMATS + ["raw"]:
            raise ValueError(f"Dataset format {distribution} is not supported")

        is_raw = js.loads(fs_fusion.cat(f"{catalog}/datasets/{dataset}"))["isRawData"]
        local_url_eqiv = path_to_url(f"{dataset}__{catalog}__{series_member}.{distribution}", is_raw)

        data_map_df = pd.DataFrame(["", local_url_eqiv, file_name]).T
        data_map_df.columns = ["path", "url", "file_name"]  # type: ignore

        res = upload_files(
            fs_fusion,
            data,
            data_map_df,
            parallel=False,
            n_par=1,
            multipart=False,
            chunk_size=chunk_size,
            show_progress=show_progress,
            from_date=from_date,
            to_date=to_date,
        )

        if not all(r[0] for r in res):
            failed_res = [r for r in res if not r[0]]
            msg = f"Not all uploads were successfully completed. The following failed:\n{failed_res}"
            logger.warning(msg)
            warnings.warn(msg, stacklevel=2)

        return res if return_paths else None

    def listen_to_events(
        self,
        last_event_id: str | None = None,
        catalog: str | None = None,
        url: str = "https://fusion.jpmorgan.com/api/v1/",
    ) -> None | pd.DataFrame:
        """Run server sent event listener in the background. Retrieve results by running get_events.

        Args:
            last_event_id (str): Last event ID (exclusive).
            catalog (str): catalog.
            url (str): subscription url.
        Returns:
            Union[None, class:`pandas.DataFrame`]: If in_background is True then the function returns no output.
                If in_background is set to False then pandas DataFrame is output upon keyboard termination.
        """

        catalog = self._use_catalog(catalog)
        import asyncio
        import json
        import threading

        from aiohttp_sse_client import client as sse_client

        from .utils import get_client

        kwargs: dict[str, Any] = {}
        if last_event_id:
            kwargs = {"headers": {"Last-Event-ID": last_event_id}}

        async def async_events() -> None:
            """Events sync function.

            Returns:
                None
            """
            timeout = 1e100
            session = await get_client(self.credentials, timeout=timeout)
            async with sse_client.EventSource(
                f"{url}catalogs/{catalog}/notifications/subscribe",
                session=session,
                **kwargs,
            ) as messages:
                lst = []
                try:
                    async for msg in messages:
                        event = json.loads(msg.data)
                        lst.append(event)
                        if self.events is None:
                            self.events = pd.DataFrame()
                        else:
                            self.events = pd.concat([self.events, pd.DataFrame(lst)], ignore_index=True)
                except TimeoutError as ex:
                    raise ex from None
                except BaseException:
                    raise

        _ = self.list_catalogs()  # refresh token
        if "headers" in kwargs:
            kwargs["headers"].update({"authorization": f"bearer {self.credentials.bearer_token}"})
        else:
            kwargs["headers"] = {
                "authorization": f"bearer {self.credentials.bearer_token}",
            }
        if "http" in self.credentials.proxies:
            kwargs["proxy"] = self.credentials.proxies["http"]
        elif "https" in self.credentials.proxies:
            kwargs["proxy"] = self.credentials.proxies["https"]
        th = threading.Thread(target=asyncio.run, args=(async_events(),), daemon=True)
        th.start()
        return None

    def get_events(
        self,
        last_event_id: str | None = None,
        catalog: str | None = None,
        in_background: bool = True,
        url: str = "https://fusion.jpmorgan.com/api/v1/",
    ) -> None | pd.DataFrame:
        """Run server sent event listener and print out the new events. Keyboard terminate to stop.

        Args:
            last_event_id (str): id of the last event.
            catalog (str): catalog.
            in_background (bool): execute event monitoring in the background (default = True).
            url (str): subscription url.
        Returns:
            Union[None, class:`pandas.DataFrame`]: If in_background is True then the function returns no output.
                If in_background is set to False then pandas DataFrame is output upon keyboard termination.
        """

        catalog = self._use_catalog(catalog)
        if not in_background:
            from sseclient import SSEClient

            _ = self.list_catalogs()  # refresh token
            interrupted = False
            messages = SSEClient(
                session=self.session,
                url=f"{url}catalogs/{catalog}/notifications/subscribe",
                last_id=last_event_id,
                headers={
                    "authorization": f"bearer {self.credentials.bearer_token}",
                },
            )
            lst = []
            try:
                for msg in messages:
                    event = js.loads(msg.data)
                    if event["type"] != "HeartBeatNotification":
                        lst.append(event)
            except KeyboardInterrupt:
                interrupted = True
            except Exception as e:
                raise e
            finally:
                result = pd.DataFrame(lst) if interrupted or lst else None
            return result
        else:
            return self.events

    def list_dataset_lineage(
        self,
        dataset_id: str,
        catalog: str | None = None,
        output: bool = False,
        max_results: int = -1,
    ) -> pd.DataFrame:
        """List the upstream and downstream lineage of the dataset.

        Args:
            dataset (str): A dataset identifier
            catalog (str, optional): A catalog identifier. Defaults to 'common'.
            output (bool, optional): If True then print the dataframe. Defaults to False.
            max_results (int, optional): Limit the number of rows returned in the dataframe.
                Defaults to -1 which returns all results.

        Returns:
            class:`pandas.DataFrame`: A dataframe with a row for each resource

        Raises:
            HTTPError: If the dataset is not found in the catalog.

        """
        catalog = self._use_catalog(catalog)

        url_dataset = f"{self.root_url}catalogs/{catalog}/datasets/{dataset_id}"
        resp_dataset = self.session.get(url_dataset)
        resp_dataset.raise_for_status()

        url = f"{self.root_url}catalogs/{catalog}/datasets/{dataset_id}/lineage"
        resp = self.session.get(url)
        data = resp.json()
        relations_data = data["relations"]

        restricted_datasets = [
            dataset_metadata["identifier"]
            for dataset_metadata in data["datasets"]
            if dataset_metadata.get("status", None) == "Restricted"
        ]

        data_dict = {}

        for entry in relations_data:
            source_dataset_id = entry["source"]["dataset"]
            source_catalog = entry["source"]["catalog"]
            destination_dataset_id = entry["destination"]["dataset"]
            destination_catalog = entry["destination"]["catalog"]

            if destination_dataset_id == dataset_id:
                for dataset in data["datasets"]:
                    if dataset["identifier"] == source_dataset_id and dataset.get("status", None) != "Restricted":
                        source_dataset_title = dataset["title"]
                    elif dataset["identifier"] == source_dataset_id and dataset.get("status", None) == "Restricted":
                        source_dataset_title = "Access Restricted"
                data_dict[source_dataset_id] = (
                    "source",
                    source_catalog,
                    source_dataset_title,
                )

            if source_dataset_id == dataset_id:
                for dataset in data["datasets"]:
                    if dataset["identifier"] == destination_dataset_id and dataset.get("status", None) != "Restricted":
                        destination_dataset_title = dataset["title"]
                    elif (
                        dataset["identifier"] == destination_dataset_id and dataset.get("status", None) == "Restricted"
                    ):
                        destination_dataset_title = "Access Restricted"
                data_dict[destination_dataset_id] = (
                    "produced",
                    destination_catalog,
                    destination_dataset_title,
                )

        output_data = {
            "type": [v[0] for v in data_dict.values()],
            "dataset_identifier": list(data_dict.keys()),
            "title": [v[2] for v in data_dict.values()],
            "catalog": [v[1] for v in data_dict.values()],
        }

        lineage_df = pd.DataFrame(output_data)
        lineage_df.loc[
            lineage_df["dataset_identifier"].isin(restricted_datasets),
            ["dataset_identifier", "catalog", "title"],
        ] = "Access Restricted"

        if max_results > -1:
            lineage_df = lineage_df[0:max_results]

        if output:
            pass

        return lineage_df

    def create_dataset_lineage(
        self,
        base_dataset: str,
        source_dataset_catalog_mapping: pd.DataFrame | list[dict[str, str]],
        catalog: str | None = None,
        return_resp_obj: bool = False,
    ) -> requests.Response | None:
        """Upload lineage to a dataset.

        Args:
            base_dataset (str): A dataset identifier to which you want to add lineage.
            source_dataset_catalog_mapping (Union[pd.DataFrame, list[dict[str]]]): Mapping for the dataset
                identifier(s) and catalog(s) from which to add lineage.
            catalog (Optional[str], optional): Catalog identifier. Defaults to None.
            return_resp_obj (bool, optional): If True then return the response object. Defaults to False.

        Raises:
            ValueError: If source_dataset_catalog_mapping is not a pandas DataFrame or a list of dictionaries
            HTTPError: If the request is unsuccessful.

        Examples:
            Creating lineage from a pandas DataFrame.
            >>> data = [{"dataset": "a", "catalog": "a"}, {"dataset": "b", "catalog": "b"}]
            >>> df = pd.DataFrame(data)
            >>> fusion = Fusion()
            >>> fusion.create_dataset_lineage(base_dataset="c", source_dataset_catalog_mapping=df, catalog="c")

            Creating lineage from a list of dictionaries.
            >>> data = [{"dataset": "a", "catalog": "a"}, {"dataset": "b", "catalog": "b"}]
            >>> fusion = Fusion()
            >>> fusion.create_dataset_lineage(base_dataset="c", source_dataset_catalog_mapping=data, catalog="c")

        """
        catalog = self._use_catalog(catalog)

        if isinstance(source_dataset_catalog_mapping, pd.DataFrame):
            dataset_mapping_list = [
                {"dataset": row["dataset"], "catalog": row["catalog"]}
                for _, row in source_dataset_catalog_mapping.iterrows()
            ]
        elif isinstance(source_dataset_catalog_mapping, list):
            dataset_mapping_list = source_dataset_catalog_mapping
        else:
            raise ValueError("source_dataset_catalog_mapping must be a pandas DataFrame or a list of dictionaries.")
        data = {"source": dataset_mapping_list}

        url = f"{self.root_url}catalogs/{catalog}/datasets/{base_dataset}/lineage"

        resp = self.session.post(url, json=data)

        resp.raise_for_status()

        return resp if return_resp_obj else None

    def list_product_dataset_mapping(
        self,
        dataset: str | list[str] | None = None,
        product: str | list[str] | None = None,
        catalog: str | None = None,
    ) -> pd.DataFrame:
        """get the product to dataset linking contained in  a catalog. A product is a grouping of datasets.

        Args:
            dataset (str | list[str] | None, optional): A string or list of strings that are dataset
            identifiers to filter the output. If a list is provided then it will return
            datasets whose identifier matches any of the strings. Defaults to None.
            product (str | list[str] | None, optional): A string or list of strings that are product
            identifiers to filter the output. If a list is provided then it will return
            products whose identifier matches any of the strings. Defaults to None.
            catalog (str | None, optional): A catalog identifier. Defaults to 'common'.

        Returns:
            pd.DataFrame: a dataframe with a row  for each dataset to product mapping.
        """
        catalog = self._use_catalog(catalog)
        url = f"{self.root_url}catalogs/{catalog}/productDatasets"
        mapping_df = pd.DataFrame(self._call_for_dataframe(url, self.session))

        if dataset:
            if isinstance(dataset, list):
                contains = "|".join(f"{s}" for s in dataset)
                mapping_df = mapping_df[mapping_df["dataset"].str.contains(contains, case=False)]
            if isinstance(dataset, str):
                mapping_df = mapping_df[mapping_df["dataset"].str.contains(dataset, case=False)]
        if product:
            if isinstance(product, list):
                contains = "|".join(f"{s}" for s in product)
                mapping_df = mapping_df[mapping_df["product"].str.contains(contains, case=False)]
            if isinstance(product, str):
                mapping_df = mapping_df[mapping_df["product"].str.contains(product, case=False)]
        return mapping_df

    def product(  # noqa: PLR0913
        self,
        identifier: str,
        title: str = "",
        category: str | list[str] | None = None,
        short_abstract: str = "",
        description: str = "",
        is_active: bool = True,
        is_restricted: bool | None = None,
        maintainer: str | list[str] | None = None,
        region: str | list[str] = "Global",
        publisher: str = "J.P. Morgan",
        sub_category: str | list[str] | None = None,
        tag: str | list[str] | None = None,
        delivery_channel: str | list[str] = "API",
        theme: str | None = None,
        release_date: str | None = None,
        language: str = "English",
        status: str = "Available",
        image: str = "",
        logo: str = "",
        dataset: str | list[str] | None = None,
        **kwargs: Any,
    ) -> Product:
        """Instantiate a Product object with this client for metadata creation.

        Args:
            identifier (str): Product identifier.
            title (str, optional): Product title. If not provided, defaults to identifier.
            category (str | list[str] | None, optional): Category. Defaults to None.
            short_abstract (str, optional): Short description. Defaults to "".
            description (str, optional): Description. If not provided, defaults to identifier.
            is_active (bool, optional): Boolean for Active status. Defaults to True.
            is_restricted (bool | None, optional): Flag for restricted products. Defaults to None.
            maintainer (str | list[str] | None, optional): Product maintainer. Defaults to None.
            region (str | list[str] | None, optional): Product region. Defaults to None.
            publisher (str | None, optional): Name of vendor that publishes the data. Defaults to None.
            sub_category (str | list[str] | None, optional): Product sub-category. Defaults to None.
            tag (str | list[str] | None, optional): Tags used for search purposes. Defaults to None.
            delivery_channel (str | list[str], optional): Product delivery channel. Defaults to "API".
            theme (str | None, optional): Product theme. Defaults to None.
            release_date (str | None, optional): Product release date. Defaults to None.
            language (str, optional): Product language. Defaults to "English".
            status (str, optional): Product status. Defaults to "Available".
            image (str, optional): Product image. Defaults to "".
            logo (str, optional): Product logo. Defaults to "".
            dataset (str | list[str] | None, optional): Product datasets. Defaults to None.

        Returns:
            Product: Fusion Product class instance.

        Examples:
            >>> fusion = Fusion()
            >>> fusion.product(identifier="PRODUCT_1", title="Product")

        Note:
            See the product module for more information on functionalities of product objects.

        """
        product_obj = Product(
            identifier=identifier,
            title=title,
            category=category,
            short_abstract=short_abstract,
            description=description,
            is_active=is_active,
            is_restricted=is_restricted,
            maintainer=maintainer,
            region=region,
            publisher=publisher,
            sub_category=sub_category,
            tag=tag,
            delivery_channel=delivery_channel,
            theme=theme,
            release_date=release_date,
            language=language,
            status=status,
            image=image,
            logo=logo,
            dataset=dataset,
            **kwargs,
        )
        product_obj.client = self
        return product_obj

    def dataset(  # noqa: PLR0913
        self,
        identifier: str,
        title: str = "",
        category: str | list[str] | None = None,
        description: str = "",
        frequency: str = "Once",
        is_internal_only_dataset: bool = False,
        is_third_party_data: bool = True,
        is_restricted: bool | None = None,
        is_raw_data: bool = True,
        maintainer: str | None = "J.P. Morgan Fusion",
        source: str | list[str] | None = None,
        region: str | list[str] | None = None,
        publisher: str = "J.P. Morgan",
        product: str | list[str] | None = None,
        sub_category: str | list[str] | None = None,
        tags: str | list[str] | None = None,
        created_date: str | None = None,
        modified_date: str | None = None,
        delivery_channel: str | list[str] = "API",
        language: str = "English",
        status: str = "Available",
        type_: str | None = "Source",
        container_type: str | None = "Snapshot-Full",
        snowflake: str | None = None,
        complexity: str | None = None,
        is_immutable: bool | None = None,
        is_mnpi: bool | None = None,
        is_pci: bool | None = None,
        is_pii: bool | None = None,
        is_client: bool | None = None,
        is_public: bool | None = None,
        is_internal: bool | None = None,
        is_confidential: bool | None = None,
        is_highly_confidential: bool | None = None,
        is_active: bool | None = None,
        owners: list[str] | None = None,
        application_id: str | dict[str, str] | None = None,
        **kwargs: Any,
    ) -> Dataset:
        """Instantiate a Dataset object with this client for metadata creation.

        Args:
            identifier (str): Dataset identifier.
            title (str, optional): Dataset title. If not provided, defaults to identifier.
            category (str | list[str] | None, optional): A category or list of categories for the dataset.
            Defaults to None.
            description (str, optional): Dataset description. If not provided, defaults to identifier.
            frequency (str, optional): The frequency of the dataset. Defaults to "Once".
            is_internal_only_dataset (bool, optional): Flag for internal datasets. Defaults to False.
            is_third_party_data (bool, optional): Flag for third party data. Defaults to True.
            is_restricted (bool | None, optional): Flag for restricted datasets. Defaults to None.
            is_raw_data (bool, optional): Flag for raw datasets. Defaults to True.
            maintainer (str | None, optional): Dataset maintainer. Defaults to "J.P. Morgan Fusion".
            source (str | list[str] | None, optional): Name of data vendor which provided the data. Defaults to None.
            region (str | list[str] | None, optional): Region. Defaults to None.
            publisher (str, optional): Name of vendor that publishes the data. Defaults to "J.P. Morgan".
            product (str | list[str] | None, optional): Product to associate dataset with. Defaults to None.
            sub_category (str | list[str] | None, optional): Sub-category. Defaults to None.
            tags (str | list[str] | None, optional): Tags used for search purposes. Defaults to None.
            created_date (str | None, optional): Created date. Defaults to None.
            modified_date (str | None, optional): Modified date. Defaults to None.
            delivery_channel (str | list[str], optional): Delivery channel. Defaults to "API".
            language (str, optional): Language. Defaults to "English".
            status (str, optional): Status. Defaults to "Available".
            type_ (str | None, optional): Dataset type. Defaults to "Source".
            container_type (str | None, optional): Container type. Defaults to "Snapshot-Full".
            snowflake (str | None, optional): Snowflake account connection. Defaults to None.
            complexity (str | None, optional): Complexity. Defaults to None.
            is_immutable (bool | None, optional): Flag for immutable datasets. Defaults to None.
            is_mnpi (bool | None, optional): is_mnpi. Defaults to None.
            is_pci (bool | None, optional): is_pci. Defaults to None.
            is_pii (bool | None, optional): is_pii. Defaults to None.
            is_client (bool | None, optional): is_client. Defaults to None.
            is_public (bool | None, optional): is_public. Defaults to None.
            is_internal (bool | None, optional): is_internal. Defaults to None.
            is_confidential (bool | None, optional): is_confidential. Defaults to None.
            is_highly_confidential (bool | None, optional): is_highly_confidential. Defaults to None.
            is_active (bool | None, optional): is_active. Defaults to None.
            owners (list[str] | None, optional): The owners of the dataset. Defaults to None.
            application_id (str | None, optional): The application ID of the dataset. Defaults to None.

        Returns:
            Dataset: Fusion Dataset class.

        Examples:
            >>> from fusion import Fusion
            >>> fusion = Fusion()
            >>> dataset = fusion.dataset(identifier="DATASET_1")

        Note:
            See the dataset module for more information on functionalities of dataset objects.

        """
        dataset_obj = Dataset(
            identifier=identifier,
            title=title,
            category=category,
            description=description,
            frequency=frequency,
            is_internal_only_dataset=is_internal_only_dataset,
            is_third_party_data=is_third_party_data,
            is_restricted=is_restricted,
            is_raw_data=is_raw_data,
            maintainer=maintainer,
            source=source,
            region=region,
            publisher=publisher,
            product=product,
            sub_category=sub_category,
            tags=tags,
            created_date=created_date,
            modified_date=modified_date,
            delivery_channel=delivery_channel,
            language=language,
            status=status,
            type_=type_,
            container_type=container_type,
            snowflake=snowflake,
            complexity=complexity,
            is_immutable=is_immutable,
            is_mnpi=is_mnpi,
            is_pci=is_pci,
            is_pii=is_pii,
            is_client=is_client,
            is_public=is_public,
            is_internal=is_internal,
            is_confidential=is_confidential,
            is_highly_confidential=is_highly_confidential,
            is_active=is_active,
            owners=owners,
            application_id=application_id,
            **kwargs,
        )
        dataset_obj.client = self
        return dataset_obj

    def attribute(  # noqa: PLR0913
        self,
        identifier: str,
        index: int,
        data_type: str | Types = "String",
        title: str = "",
        description: str = "",
        is_dataset_key: bool = False,
        source: str | None = None,
        source_field_id: str | None = None,
        is_internal_dataset_key: bool | None = None,
        is_externally_visible: bool | None = True,
        unit: Any | None = None,
        multiplier: float = 1.0,
        is_propagation_eligible: bool | None = None,
        is_metric: bool | None = None,
        available_from: str | None = None,
        deprecated_from: str | None = None,
        term: str = "bizterm1",
        dataset: int | None = None,
        attribute_type: str | None = None,
        application_id: str | dict[str, str] | None = None,
        **kwargs: Any,
    ) -> Attribute:
        """Instantiate an Attribute object with this client for metadata creation.

        Args:
            identifier (str): The unique identifier for the attribute.
            index (int): Attribute index.
            data_type (str | Types, optional): Datatype of attribute. Defaults to "String".
            title (str, optional): Attribute title. If not provided, defaults to identifier.
            description (str, optional): Attribute description. If not provided, defaults to identifier.
            is_dataset_key (bool, optional): Flag for primary keys. Defaults to False.
            source (str | None, optional): Name of data vendor which provided the data. Defaults to None.
            source_field_id (str | None, optional): Original identifier of attribute, if attribute has been renamed.
                If not provided, defaults to identifier.
            is_internal_dataset_key (bool | None, optional): Flag for internal primary keys. Defaults to None.
            is_externally_visible (bool | None, optional): Flag for externally visible attributes. Defaults to True.
            unit (Any | None, optional): Unit of attribute. Defaults to None.
            multiplier (float, optional): Multiplier for unit. Defaults to 1.0.
            is_propagation_eligible (bool | None, optional): Flag for propagation eligibility. Defaults to None.
            is_metric (bool | None, optional): Flag for attributes that are metrics. Defaults to None.
            available_from (str | None, optional): Date from which the attribute is available. Defaults to None.
            deprecated_from (str | None, optional): Date from which the attribute is deprecated. Defaults to None.
            term (str, optional): Term. Defaults to "bizterm1".
            dataset (int | None, optional): Dataset. Defaults to None.
            attribute_type (str | None, optional): Attribute type. Defaults to None.

        Returns:
            Attribute: Fusion Attribute class.

        Examples:
            >>> from fusion import Fusion
            >>> fusion = Fusion()
            >>> attr = fusion.attribute(identifier="attr1", index=0)

        Note:
            See the attributes module for more information on functionalities of attribute objects.

        """
        data_type = Types[str(data_type).strip().rsplit(".", maxsplit=1)[-1].title()]
        attribute_obj = Attribute(
            identifier=identifier,
            index=index,
            data_type=data_type,
            title=title,
            description=description,
            is_dataset_key=is_dataset_key,
            source=source,
            source_field_id=source_field_id,
            is_internal_dataset_key=is_internal_dataset_key,
            is_externally_visible=is_externally_visible,
            unit=unit,
            multiplier=multiplier,
            is_propagation_eligible=is_propagation_eligible,
            is_metric=is_metric,
            available_from=available_from,
            deprecated_from=deprecated_from,
            term=term,
            dataset=dataset,
            attribute_type=attribute_type,
            application_id=application_id,
            **kwargs,
        )
        attribute_obj.client = self
        return attribute_obj

    def attributes(
        self,
        attributes: list[Attribute] | None = None,
    ) -> Attributes:
        """Instantiate an Attributes object with this client for metadata creation.

        Args:
            attributes (list[Attribute] | None, optional): List of Attribute objects. Defaults to None.

        Returns:
            Attributes: Fusion Attributes class.

        Examples:
            >>> from fusion import Fusion
            >>> fusion = Fusion()
            >>> attr1 = fusion.attribute("attr1", 0)
            >>> attr2 = fusion.attribute("attr2", 1)
            >>> attrs = fusion.attributes([attr1, attr2])

        Note:
            See the attributes module for more information on functionalities of attributes object.

        """
        attributes_obj = Attributes(attributes=attributes or [])
        attributes_obj.client = self
        return attributes_obj

    def delete_datasetmembers(
        self,
        dataset: str,
        series_members: str | list[str],
        catalog: str | None = None,
        return_resp_obj: bool = False,
    ) -> list[requests.Response] | None:
        """Delete dataset members.

        Args:
            dataset (str): A dataset identifier
            series_members (str | list[str]): A string or list of strings that are dataset series member
            identifiers to delete.
            catalog (str | None, optional): A catalog identifier. Defaults to 'common'.
            return_resp_obj (bool, optional): If True then return the response object. Defaults to False.

        Returns:
            list[requests.Response]: a list of response objects.

        Examples:
            Delete one dataset member.

            >>> from fusion import Fusion
            >>> fusion = Fusion()
            >>> fusion.delete_datasetmembers(dataset="dataset1", series_members="series1")

            Delete multiple dataset members.

            >>> from fusion import Fusion
            >>> fusion = Fusion()
            >>> fusion.delete_datasetmembers(dataset="dataset1", series_members=["series1", "series2"])

        """
        catalog = self._use_catalog(catalog)
        if isinstance(series_members, str):
            series_members = [series_members]
        responses = []
        for series_member in series_members:
            url = f"{self.root_url}catalogs/{catalog}/datasets/{dataset}/datasetseries/{series_member}"
            resp = self.session.delete(url)
            requests_raise_for_status(resp)
            responses.append(resp)
        return responses if return_resp_obj else None

    def delete_all_datasetmembers(
        self,
        dataset: str,
        catalog: str | None = None,
        return_resp_obj: bool = False,
    ) -> requests.Response | None:
        """Delete all dataset members within a dataset.

        Args:
            dataset (str): A dataset identifier
            catalog (str | None, optional): A catalog identifier. Defaults to 'common'.
            return_resp_obj (bool, optional): If True then return the response object. Defaults to False.

        Returns:
            list[requests.Response]: a list of response objects.

        Examples:
            >>> from fusion import Fusion
            >>> fusion = Fusion()
            >>> fusion.delete_all_datasetmembers(dataset="dataset1")

        """
        catalog = self._use_catalog(catalog)
        url = f"{self.root_url}catalogs/{catalog}/datasets/{dataset}/datasetseries"
        resp = self.session.delete(url)
        requests_raise_for_status(resp)
        return resp if return_resp_obj else None

<<<<<<< HEAD
    def list_indexes(
        self,
        knowledge_base: str,
        catalog: str | None = None,
        show_details: bool | None = False,
    ) -> pd.DataFrame:
        """List the indexes in a knowledge base.

        Args:
            knowledge_base (str): Knowledge base (dataset) identifier.
            catalog (str | None, optional): A catalog identifier. Defaults to 'common'.
            show_details (bool | None, optional): If True then show detailed information. Defaults to False.

        Returns:
            pd.DataFrame: a dataframe with a column for each index.

        """
        catalog = self._use_catalog(catalog)
        url = f"{self.root_url}dataspaces/{catalog}/datasets/{knowledge_base}/indexes/"
        response = self.session.get(url)
        requests_raise_for_status(response)
        if show_details:
            return _format_full_index_response(response)
        else:
            return _format_summary_index_response(response)

    def get_fusion_vector_store_client(self, knowledge_base: str, catalog: str | None = None) -> OpenSearch:
        """Returns Fusion Embeddings Search client.

        Args:
            knowledge_base (str): Knowledge base (dataset) identifier.
            catalog (str | None, optional): A catalog identifier. Defaults to 'common'.

        Returns:
            OpenSearch: Fusion Embeddings Search client.

        """
        from opensearchpy import OpenSearch

        from fusion.embeddings import FusionEmbeddingsConnection

        catalog = self._use_catalog(catalog)
        return OpenSearch(
            connection_class=FusionEmbeddingsConnection,
            catalog=catalog,
            knowledge_base=knowledge_base,
            root_url=self.root_url,
            credentials=self.credentials,
        )
=======
    def list_registered_attributes(
        self,
        catalog: str | None = None,
        output: bool = False,
        display_all_columns: bool = False,
    ) -> pd.DataFrame:
        """Returns the list of attributes in a catalog.

        Args:
            catalog (str, optional): A catalog identifier. Defaults to 'common'.
            output (bool, optional): If True then print the dataframe. Defaults to False.
            display_all_columns (bool, optional): If True displays all columns returned by the API,
                otherwise only the key columns are displayed

        Returns:
            class:`pandas.DataFrame`: A dataframe with a row for each attribute
        """
        catalog = self._use_catalog(catalog)

        url = f"{self.root_url}catalogs/{catalog}/attributes"
        ds_attr_df = Fusion._call_for_dataframe(url, self.session).reset_index(drop=True)

        if not display_all_columns:
            ds_attr_df = ds_attr_df[
                ds_attr_df.columns.intersection(
                    [
                        "identifier",
                        "title",
                        "dataType",
                        "description",
                        "publisher",
                        "applicationId",
                    ]
                )
            ]

        if output:
            pass

        return ds_attr_df

    def report(  # noqa: PLR0913
        self,
        identifier: str,
        title: str = "",
        category: str | list[str] | None = None,
        description: str = "",
        frequency: str = "Once",
        is_internal_only_dataset: bool = False,
        is_third_party_data: bool = True,
        is_restricted: bool | None = None,
        is_raw_data: bool = True,
        maintainer: str | None = "J.P. Morgan Fusion",
        source: str | list[str] | None = None,
        region: str | list[str] | None = None,
        publisher: str = "J.P. Morgan",
        product: str | list[str] | None = None,
        sub_category: str | list[str] | None = None,
        tags: str | list[str] | None = None,
        created_date: str | None = None,
        modified_date: str | None = None,
        delivery_channel: str | list[str] = "API",
        language: str = "English",
        status: str = "Available",
        type_: str | None = "Report",
        container_type: str | None = "Snapshot-Full",
        snowflake: str | None = None,
        complexity: str | None = None,
        is_immutable: bool | None = None,
        is_mnpi: bool | None = None,
        is_pci: bool | None = None,
        is_pii: bool | None = None,
        is_client: bool | None = None,
        is_public: bool | None = None,
        is_internal: bool | None = None,
        is_confidential: bool | None = None,
        is_highly_confidential: bool | None = None,
        is_active: bool | None = None,
        owners: list[str] | None = None,
        application_id: str | dict[str, str] | None = None,
        report: dict[str, str] | None = None,
        **kwargs: Any,
    ) -> Report:
        """Instantiate Report object with this client for metadata creation for managing regulatory reporting metadata.

        Args:
            identifier (str): Dataset identifier.
            title (str, optional): Dataset title. If not provided, defaults to identifier.
            category (str | list[str] | None, optional): A category or list of categories for the dataset.
            Defaults to None.
            description (str, optional): Dataset description. If not provided, defaults to identifier.
            frequency (str, optional): The frequency of the dataset. Defaults to "Once".
            is_internal_only_dataset (bool, optional): Flag for internal datasets. Defaults to False.
            is_third_party_data (bool, optional): Flag for third party data. Defaults to True.
            is_restricted (bool | None, optional): Flag for restricted datasets. Defaults to None.
            is_raw_data (bool, optional): Flag for raw datasets. Defaults to True.
            maintainer (str | None, optional): Dataset maintainer. Defaults to "J.P. Morgan Fusion".
            source (str | list[str] | None, optional): Name of data vendor which provided the data. Defaults to None.
            region (str | list[str] | None, optional): Region. Defaults to None.
            publisher (str, optional): Name of vendor that publishes the data. Defaults to "J.P. Morgan".
            product (str | list[str] | None, optional): Product to associate dataset with. Defaults to None.
            sub_category (str | list[str] | None, optional): Sub-category. Defaults to None.
            tags (str | list[str] | None, optional): Tags used for search purposes. Defaults to None.
            created_date (str | None, optional): Created date. Defaults to None.
            modified_date (str | None, optional): Modified date. Defaults to None.
            delivery_channel (str | list[str], optional): Delivery channel. Defaults to "API".
            language (str, optional): Language. Defaults to "English".
            status (str, optional): Status. Defaults to "Available".
            type_ (str | None, optional): Dataset type. Defaults to "Source".
            container_type (str | None, optional): Container type. Defaults to "Snapshot-Full".
            snowflake (str | None, optional): Snowflake account connection. Defaults to None.
            complexity (str | None, optional): Complexity. Defaults to None.
            is_immutable (bool | None, optional): Flag for immutable datasets. Defaults to None.
            is_mnpi (bool | None, optional): is_mnpi. Defaults to None.
            is_pci (bool | None, optional): is_pci. Defaults to None.
            is_pii (bool | None, optional): is_pii. Defaults to None.
            is_client (bool | None, optional): is_client. Defaults to None.
            is_public (bool | None, optional): is_public. Defaults to None.
            is_internal (bool | None, optional): is_internal. Defaults to None.
            is_confidential (bool | None, optional): is_confidential. Defaults to None.
            is_highly_confidential (bool | None, optional): is_highly_confidential. Defaults to None.
            is_active (bool | None, optional): is_active. Defaults to None.
            owners (list[str] | None, optional): The owners of the dataset. Defaults to None.
            application_id (str | None, optional): The application ID of the dataset. Defaults to None.
            report (dict[str, str] | None, optional): The report metadata. Specifies the tier of the report.
                Required for registered reports to the catalog.

        Returns:
            Dataset: Fusion Dataset class.

        Examples:
            >>> from fusion import Fusion
            >>> fusion = Fusion()
            >>> dataset = fusion.report(identifier="DATASET_1")

        Note:
            See the dataset module for more information on functionalities of report objects.

        """
        report_obj = Report(
            identifier=identifier,
            title=title,
            category=category,
            description=description,
            frequency=frequency,
            is_internal_only_dataset=is_internal_only_dataset,
            is_third_party_data=is_third_party_data,
            is_restricted=is_restricted,
            is_raw_data=is_raw_data,
            maintainer=maintainer,
            source=source,
            region=region,
            publisher=publisher,
            product=product,
            sub_category=sub_category,
            tags=tags,
            created_date=created_date,
            modified_date=modified_date,
            delivery_channel=delivery_channel,
            language=language,
            status=status,
            type_=type_,
            container_type=container_type,
            snowflake=snowflake,
            complexity=complexity,
            is_immutable=is_immutable,
            is_mnpi=is_mnpi,
            is_pci=is_pci,
            is_pii=is_pii,
            is_client=is_client,
            is_public=is_public,
            is_internal=is_internal,
            is_confidential=is_confidential,
            is_highly_confidential=is_highly_confidential,
            is_active=is_active,
            owners=owners,
            application_id=application_id,
            report=report,
            **kwargs,
        )
        report_obj.client = self
        return report_obj

    def input_dataflow(  # noqa: PLR0913
        self,
        identifier: str,
        title: str = "",
        category: str | list[str] | None = None,
        description: str = "",
        frequency: str = "Once",
        is_internal_only_dataset: bool = False,
        is_third_party_data: bool = True,
        is_restricted: bool | None = None,
        is_raw_data: bool = True,
        maintainer: str | None = "J.P. Morgan Fusion",
        source: str | list[str] | None = None,
        region: str | list[str] | None = None,
        publisher: str = "J.P. Morgan",
        product: str | list[str] | None = None,
        sub_category: str | list[str] | None = None,
        tags: str | list[str] | None = None,
        created_date: str | None = None,
        modified_date: str | None = None,
        delivery_channel: str | list[str] = "API",
        language: str = "English",
        status: str = "Available",
        type_: str | None = "Flow",
        container_type: str | None = "Snapshot-Full",
        snowflake: str | None = None,
        complexity: str | None = None,
        is_immutable: bool | None = None,
        is_mnpi: bool | None = None,
        is_pci: bool | None = None,
        is_pii: bool | None = None,
        is_client: bool | None = None,
        is_public: bool | None = None,
        is_internal: bool | None = None,
        is_confidential: bool | None = None,
        is_highly_confidential: bool | None = None,
        is_active: bool | None = None,
        owners: list[str] | None = None,
        application_id: str | dict[str, str] | None = None,
        producer_application_id: dict[str, str] | None = None,
        consumer_application_id: list[dict[str, str]] | dict[str, str] | None = None,
        flow_details: dict[str, str] | None = None,
        **kwargs: Any,
    ) -> InputDataFlow:
        """Instantiate an Input Dataflow object with this client for metadata creation.

        Args:
            identifier (str): Dataset identifier.
            title (str, optional): Dataset title. If not provided, defaults to identifier.
            category (str | list[str] | None, optional): A category or list of categories for the dataset.
            Defaults to None.
            description (str, optional): Dataset description. If not provided, defaults to identifier.
            frequency (str, optional): The frequency of the dataset. Defaults to "Once".
            is_internal_only_dataset (bool, optional): Flag for internal datasets. Defaults to False.
            is_third_party_data (bool, optional): Flag for third party data. Defaults to True.
            is_restricted (bool | None, optional): Flag for restricted datasets. Defaults to None.
            is_raw_data (bool, optional): Flag for raw datasets. Defaults to True.
            maintainer (str | None, optional): Dataset maintainer. Defaults to "J.P. Morgan Fusion".
            source (str | list[str] | None, optional): Name of data vendor which provided the data. Defaults to None.
            region (str | list[str] | None, optional): Region. Defaults to None.
            publisher (str, optional): Name of vendor that publishes the data. Defaults to "J.P. Morgan".
            product (str | list[str] | None, optional): Product to associate dataset with. Defaults to None.
            sub_category (str | list[str] | None, optional): Sub-category. Defaults to None.
            tags (str | list[str] | None, optional): Tags used for search purposes. Defaults to None.
            created_date (str | None, optional): Created date. Defaults to None.
            modified_date (str | None, optional): Modified date. Defaults to None.
            delivery_channel (str | list[str], optional): Delivery channel. Defaults to "API".
            language (str, optional): Language. Defaults to "English".
            status (str, optional): Status. Defaults to "Available".
            type_ (str | None, optional): Dataset type. Defaults to "Flow".
            container_type (str | None, optional): Container type. Defaults to "Snapshot-Full".
            snowflake (str | None, optional): Snowflake account connection. Defaults to None.
            complexity (str | None, optional): Complexity. Defaults to None.
            is_immutable (bool | None, optional): Flag for immutable datasets. Defaults to None.
            is_mnpi (bool | None, optional): is_mnpi. Defaults to None.
            is_pci (bool | None, optional): is_pci. Defaults to None.
            is_pii (bool | None, optional): is_pii. Defaults to None.
            is_client (bool | None, optional): is_client. Defaults to None.
            is_public (bool | None, optional): is_public. Defaults to None.
            is_internal (bool | None, optional): is_internal. Defaults to None.
            is_confidential (bool | None, optional): is_confidential. Defaults to None.
            is_highly_confidential (bool | None, optional): is_highly_confidential. Defaults to None.
            is_active (bool | None, optional): is_active. Defaults to None.
            owners (list[str] | None, optional): The owners of the dataset. Defaults to None.
            application_id (str | None, optional): The application ID of the dataset. Defaults to None.
            producer_application_id (dict[str, str] | None, optional): The producer application ID (upstream application
                producing the flow).
            consumer_application_id (list[dict[str, str]] | dict[str, str] | None, optional): The consumer application 
                ID (downstream application, consuming the flow).
            flow_details (dict[str, str] | None, optional): The flow details. Specifies input versus output flow.
                Defaults to {"flowDirection": "Input"}.

        Returns:
            Dataset: Fusion InputDataFlow class.

        Examples:
            >>> from fusion import Fusion
            >>> fusion = Fusion()
            >>> dataset = fusion.input_dataflow(identifier="MY_DATAFLOW")

        Note:
            See the dataset module for more information on functionalities of input dataflow objects.

        """
        flow_details = {"flowDirection": "Input"} if flow_details is None else flow_details
        dataflow_obj = InputDataFlow(
            identifier=identifier,
            title=title,
            category=category,
            description=description,
            frequency=frequency,
            is_internal_only_dataset=is_internal_only_dataset,
            is_third_party_data=is_third_party_data,
            is_restricted=is_restricted,
            is_raw_data=is_raw_data,
            maintainer=maintainer,
            source=source,
            region=region,
            publisher=publisher,
            product=product,
            sub_category=sub_category,
            tags=tags,
            created_date=created_date,
            modified_date=modified_date,
            delivery_channel=delivery_channel,
            language=language,
            status=status,
            type_=type_,
            container_type=container_type,
            snowflake=snowflake,
            complexity=complexity,
            is_immutable=is_immutable,
            is_mnpi=is_mnpi,
            is_pci=is_pci,
            is_pii=is_pii,
            is_client=is_client,
            is_public=is_public,
            is_internal=is_internal,
            is_confidential=is_confidential,
            is_highly_confidential=is_highly_confidential,
            is_active=is_active,
            owners=owners,
            application_id=application_id,
            producer_application_id=producer_application_id,
            consumer_application_id=consumer_application_id,
            flow_details=flow_details,
            **kwargs,
        )
        dataflow_obj.client = self
        return dataflow_obj

    def output_dataflow(  # noqa: PLR0913
        self,
        identifier: str,
        title: str = "",
        category: str | list[str] | None = None,
        description: str = "",
        frequency: str = "Once",
        is_internal_only_dataset: bool = False,
        is_third_party_data: bool = True,
        is_restricted: bool | None = None,
        is_raw_data: bool = True,
        maintainer: str | None = "J.P. Morgan Fusion",
        source: str | list[str] | None = None,
        region: str | list[str] | None = None,
        publisher: str = "J.P. Morgan",
        product: str | list[str] | None = None,
        sub_category: str | list[str] | None = None,
        tags: str | list[str] | None = None,
        created_date: str | None = None,
        modified_date: str | None = None,
        delivery_channel: str | list[str] = "API",
        language: str = "English",
        status: str = "Available",
        type_: str | None = "Flow",
        container_type: str | None = "Snapshot-Full",
        snowflake: str | None = None,
        complexity: str | None = None,
        is_immutable: bool | None = None,
        is_mnpi: bool | None = None,
        is_pci: bool | None = None,
        is_pii: bool | None = None,
        is_client: bool | None = None,
        is_public: bool | None = None,
        is_internal: bool | None = None,
        is_confidential: bool | None = None,
        is_highly_confidential: bool | None = None,
        is_active: bool | None = None,
        owners: list[str] | None = None,
        application_id: str | dict[str, str] | None = None,
        producer_application_id: dict[str, str] | None = None,
        consumer_application_id: list[dict[str, str]] | dict[str, str] | None = None,
        flow_details: dict[str, str] | None = None,
        **kwargs: Any,
    ) -> OutputDataFlow:
        """Instantiate an Output Dataflow object with this client for metadata creation.

        Args:
            identifier (str): Dataset identifier.
            title (str, optional): Dataset title. If not provided, defaults to identifier.
            category (str | list[str] | None, optional): A category or list of categories for the dataset.
            Defaults to None.
            description (str, optional): Dataset description. If not provided, defaults to identifier.
            frequency (str, optional): The frequency of the dataset. Defaults to "Once".
            is_internal_only_dataset (bool, optional): Flag for internal datasets. Defaults to False.
            is_third_party_data (bool, optional): Flag for third party data. Defaults to True.
            is_restricted (bool | None, optional): Flag for restricted datasets. Defaults to None.
            is_raw_data (bool, optional): Flag for raw datasets. Defaults to True.
            maintainer (str | None, optional): Dataset maintainer. Defaults to "J.P. Morgan Fusion".
            source (str | list[str] | None, optional): Name of data vendor which provided the data. Defaults to None.
            region (str | list[str] | None, optional): Region. Defaults to None.
            publisher (str, optional): Name of vendor that publishes the data. Defaults to "J.P. Morgan".
            product (str | list[str] | None, optional): Product to associate dataset with. Defaults to None.
            sub_category (str | list[str] | None, optional): Sub-category. Defaults to None.
            tags (str | list[str] | None, optional): Tags used for search purposes. Defaults to None.
            created_date (str | None, optional): Created date. Defaults to None.
            modified_date (str | None, optional): Modified date. Defaults to None.
            delivery_channel (str | list[str], optional): Delivery channel. Defaults to "API".
            language (str, optional): Language. Defaults to "English".
            status (str, optional): Status. Defaults to "Available".
            type_ (str | None, optional): Dataset type. Defaults to "Flow".
            container_type (str | None, optional): Container type. Defaults to "Snapshot-Full".
            snowflake (str | None, optional): Snowflake account connection. Defaults to None.
            complexity (str | None, optional): Complexity. Defaults to None.
            is_immutable (bool | None, optional): Flag for immutable datasets. Defaults to None.
            is_mnpi (bool | None, optional): is_mnpi. Defaults to None.
            is_pci (bool | None, optional): is_pci. Defaults to None.
            is_pii (bool | None, optional): is_pii. Defaults to None.
            is_client (bool | None, optional): is_client. Defaults to None.
            is_public (bool | None, optional): is_public. Defaults to None.
            is_internal (bool | None, optional): is_internal. Defaults to None.
            is_confidential (bool | None, optional): is_confidential. Defaults to None.
            is_highly_confidential (bool | None, optional): is_highly_confidential. Defaults to None.
            is_active (bool | None, optional): is_active. Defaults to None.
            owners (list[str] | None, optional): The owners of the dataset. Defaults to None.
            application_id (str | None, optional): The application ID of the dataset. Defaults to None.
            producer_application_id (dict[str, str] | None, optional): The producer application ID (upstream application
                producing the flow).
            consumer_application_id (list[dict[str, str]] | dict[str, str] | None, optional): The consumer application 
                ID (downstream application, consuming the flow).
            flow_details (dict[str, str] | None, optional): The flow details. Specifies input versus output flow.
                Defaults to {"flowDirection": "Output"}.

        Returns:
            Dataset: Fusion OutputDataFlow class.

        Examples:
            >>> from fusion import Fusion
            >>> fusion = Fusion()
            >>> dataset = fusion.output_dataflow(identifier="MY_DATAFLOW")

        Note:
            See the dataset module for more information on functionalities of output dataflow objects.

        """
        flow_details = {"flowDirection": "Output"} if flow_details is None else flow_details
        dataflow_obj = OutputDataFlow(
            identifier=identifier,
            title=title,
            category=category,
            description=description,
            frequency=frequency,
            is_internal_only_dataset=is_internal_only_dataset,
            is_third_party_data=is_third_party_data,
            is_restricted=is_restricted,
            is_raw_data=is_raw_data,
            maintainer=maintainer,
            source=source,
            region=region,
            publisher=publisher,
            product=product,
            sub_category=sub_category,
            tags=tags,
            created_date=created_date,
            modified_date=modified_date,
            delivery_channel=delivery_channel,
            language=language,
            status=status,
            type_=type_,
            container_type=container_type,
            snowflake=snowflake,
            complexity=complexity,
            is_immutable=is_immutable,
            is_mnpi=is_mnpi,
            is_pci=is_pci,
            is_pii=is_pii,
            is_client=is_client,
            is_public=is_public,
            is_internal=is_internal,
            is_confidential=is_confidential,
            is_highly_confidential=is_highly_confidential,
            is_active=is_active,
            owners=owners,
            application_id=application_id,
            producer_application_id=producer_application_id,
            consumer_application_id=consumer_application_id,
            flow_details=flow_details,
            **kwargs,
        )
        dataflow_obj.client = self
        return dataflow_obj
>>>>>>> 2cc3c5f1
<|MERGE_RESOLUTION|>--- conflicted
+++ resolved
@@ -412,6 +412,7 @@
 
         if status is not None:
             ds_df = ds_df[ds_df["status"] == status]
+
 
         if dataset_type is not None:
             ds_df = ds_df[ds_df["type"] == dataset_type]
@@ -1954,57 +1955,6 @@
         requests_raise_for_status(resp)
         return resp if return_resp_obj else None
 
-<<<<<<< HEAD
-    def list_indexes(
-        self,
-        knowledge_base: str,
-        catalog: str | None = None,
-        show_details: bool | None = False,
-    ) -> pd.DataFrame:
-        """List the indexes in a knowledge base.
-
-        Args:
-            knowledge_base (str): Knowledge base (dataset) identifier.
-            catalog (str | None, optional): A catalog identifier. Defaults to 'common'.
-            show_details (bool | None, optional): If True then show detailed information. Defaults to False.
-
-        Returns:
-            pd.DataFrame: a dataframe with a column for each index.
-
-        """
-        catalog = self._use_catalog(catalog)
-        url = f"{self.root_url}dataspaces/{catalog}/datasets/{knowledge_base}/indexes/"
-        response = self.session.get(url)
-        requests_raise_for_status(response)
-        if show_details:
-            return _format_full_index_response(response)
-        else:
-            return _format_summary_index_response(response)
-
-    def get_fusion_vector_store_client(self, knowledge_base: str, catalog: str | None = None) -> OpenSearch:
-        """Returns Fusion Embeddings Search client.
-
-        Args:
-            knowledge_base (str): Knowledge base (dataset) identifier.
-            catalog (str | None, optional): A catalog identifier. Defaults to 'common'.
-
-        Returns:
-            OpenSearch: Fusion Embeddings Search client.
-
-        """
-        from opensearchpy import OpenSearch
-
-        from fusion.embeddings import FusionEmbeddingsConnection
-
-        catalog = self._use_catalog(catalog)
-        return OpenSearch(
-            connection_class=FusionEmbeddingsConnection,
-            catalog=catalog,
-            knowledge_base=knowledge_base,
-            root_url=self.root_url,
-            credentials=self.credentials,
-        )
-=======
     def list_registered_attributes(
         self,
         catalog: str | None = None,
@@ -2489,4 +2439,53 @@
         )
         dataflow_obj.client = self
         return dataflow_obj
->>>>>>> 2cc3c5f1
+
+    def list_indexes(
+        self,
+        knowledge_base: str,
+        catalog: str | None = None,
+        show_details: bool | None = False,
+    ) -> pd.DataFrame:
+        """List the indexes in a knowledge base.
+
+        Args:
+            knowledge_base (str): Knowledge base (dataset) identifier.
+            catalog (str | None, optional): A catalog identifier. Defaults to 'common'.
+            show_details (bool | None, optional): If True then show detailed information. Defaults to False.
+
+        Returns:
+            pd.DataFrame: a dataframe with a column for each index.
+
+        """
+        catalog = self._use_catalog(catalog)
+        url = f"{self.root_url}dataspaces/{catalog}/datasets/{knowledge_base}/indexes/"
+        response = self.session.get(url)
+        requests_raise_for_status(response)
+        if show_details:
+            return _format_full_index_response(response)
+        else:
+            return _format_summary_index_response(response)
+
+    def get_fusion_vector_store_client(self, knowledge_base: str, catalog: str | None = None) -> OpenSearch:
+        """Returns Fusion Embeddings Search client.
+
+        Args:
+            knowledge_base (str): Knowledge base (dataset) identifier.
+            catalog (str | None, optional): A catalog identifier. Defaults to 'common'.
+
+        Returns:
+            OpenSearch: Fusion Embeddings Search client.
+
+        """
+        from opensearchpy import OpenSearch
+
+        from fusion.embeddings import FusionEmbeddingsConnection
+
+        catalog = self._use_catalog(catalog)
+        return OpenSearch(
+            connection_class=FusionEmbeddingsConnection,
+            catalog=catalog,
+            knowledge_base=knowledge_base,
+            root_url=self.root_url,
+            credentials=self.credentials,
+        )