--- conflicted
+++ resolved
@@ -11,14 +11,7 @@
 import requests
 from requests.adapters import HTTPAdapter
 from urllib3.util.retry import Retry
-<<<<<<< HEAD
-from datetime import timedelta
-import requests
-import fsspec
-import os
-=======
-
->>>>>>> c419fdc7
+
 from .exceptions import CredentialError
 
 logger = logging.getLogger(__name__)
@@ -58,7 +51,7 @@
     """Test whether the content of a string is a valid URL.
 
     Args:
-        url (str): The content to evaluate.
+        data (str): The content to evaluate.
 
     Returns:
         bool: True if the content of data is a URL, False otherwise.
@@ -68,30 +61,6 @@
         return True
     except ValueError:
         return False
-
-
-def get_default_fs():
-    """Retrieve default filesystem.
-
-    Returns: filesystem
-
-    """
-    protocol = "file" if "FS_PROTOCOL" not in os.environ.keys() else os.environ["FS_PROTOCOL"]
-    if (
-            "S3_ENDPOINT" in os.environ.keys()
-            and "AWS_ACCESS_KEY_ID" in os.environ.keys()
-            and "AWS_SECRET_ACCESS_KEY" in os.environ.keys()
-    ):
-        endpoint = os.environ["S3_ENDPOINT"]
-        fs = fsspec.filesystem(
-            "s3",
-            client_kwargs={"endpoint_url": f"https://{endpoint}"},
-            key=os.environ["AWS_ACCESS_KEY_ID"],
-            secret=os.environ["AWS_SECRET_ACCESS_KEY"],
-        )
-    else:
-        fs = fsspec.filesystem(protocol)
-    return fs
 
 
 class FusionCredentials:
@@ -108,7 +77,7 @@
         proxies={},
         grant_type: str = 'client_credentials',
     ) -> None:
-        """Constructor for the FusionCredentials authentication management class.
+        """Constuctor for the FusionCredentials authentication management class.
 
         Args:
             client_id (str, optional): A valid OAuth client identifier. Defaults to None.
@@ -244,7 +213,7 @@
         with open(credentials_file, 'w') as credentialsfile:
             credentialsfile.write(json_data)
 
-        credentials = FusionCredentials.from_file(file_path=credentials_file)
+        credentials = FusionCredentials.from_file(credentials_file=credentials_file)
         return credentials
 
     @staticmethod
@@ -287,47 +256,20 @@
         return creds
 
     @staticmethod
-    def from_file(file_path: str = 'config/client.credentials.json', fs=None, walk_up_dirs=True):
-        """Create a credentials object from a file.
-
-        Args:
-            file_path (str, optional): Path (absolute or relative) and filename
+    def from_file(credentials_file: str = 'config/client.credentials.json'):
+        """Create a credentils object from a file.
+
+        Args:
+            credentials_file (str, optional): Path (absolute or relative) and filename
                 to load credentials from. Defaults to 'config/client.credentials.json'.
-            fs (fsspec.filesystem): Filesystem to use.
-            walk_up_dirs (bool): if true it walks up the directories in search of a config folder
+
         Returns:
             FusionCredentials: a credentials object that can be used for authentication.
         """
-        fs = fs if fs else get_default_fs()
-        to_use_file_path = None
-
-        if fs.exists(file_path):  # absolute path case
-            logger.log(VERBOSE_LVL, f"Found credentials file at {file_path}")
-            to_use_file_path = file_path
-        elif fs.exists(os.path.join(fs.info("")["name"], file_path)):  # relative path case
-            to_use_file_path = os.path.join(fs.info("")["name"], file_path)
-            logger.log(VERBOSE_LVL, f"Found credentials file at {to_use_file_path}")
-        else:
-            for p in [s.__str__() for s in Path(fs.info("")["name"]).parents]:
-                if fs.exists(os.path.join(p, file_path)):
-                    to_use_file_path = os.path.join(p, file_path)
-                    logger.log(VERBOSE_LVL, f"Found credentials file at {to_use_file_path}")
-                    break
-        if fs.size(to_use_file_path) > 0:
-            try:
-                with fs.open(to_use_file_path, 'r') as credentials:
-                    data = json.load(credentials)
-                    credentials = FusionCredentials.from_dict(data)
-                    return credentials
-            except Exception as e:
-                print(e)
-                logger.error(e)
-                raise Exception(e)
-        else:
-            msg = f"{to_use_file_path} is an empty file, make sure to add your credentials to it."
-            print(msg)
-            logger.error(msg)
-            raise IOError(msg)
+        with open(credentials_file, 'r') as credentials:
+            data = json.load(credentials)
+            credentials = FusionCredentials.from_dict(data)
+            return credentials
 
     @staticmethod
     def from_object(credentials_source: Union[str, dict]):
