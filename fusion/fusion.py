"""Main Fusion module."""

import datetime
import json
import logging
import re
import sys
from datetime import timedelta
from pathlib import Path
from typing import List, Union
from urllib.parse import urlparse, urlunparse

import pandas as pd
import requests
from joblib import Parallel, delayed
from requests.adapters import HTTPAdapter
from tabulate import tabulate
from tqdm import tqdm
from urllib3.util.retry import Retry

DT_YYYYMMDD_RE = re.compile(r"^(\d{4})(\d{2})(\d{2})$")
DT_YYYY_MM_DD_RE = re.compile(r"^(\d{4})-(\d{1,2})-(\d{1,2})$")
OAUTH_GRANT_TYPE = 'client_credentials'
DEFAULT_CHUNK_SIZE = 2**16
DEFAULT_PARALLELISM = 5
HTTP_SUCCESS = 200
USER_AGENT = 'Mozilla/5.0'
CONTENT_TYPE = 'application/x-www-form-urlencoded'

logger = logging.getLogger(__name__)
VERBOSE_LVL = 25


class APIRequestError(Exception):
    """APIRequestError exception wrapper to handle API request erorrs.

    Args:
        Exception : Exception to wrap.
    """

    pass


class APIResponseError(Exception):
    """APIResponseError exception wrapper to handle API response errors.

    Args:
        Exception : Exception to wrap.
    """

    pass


class APIConnectError(Exception):
    """APIConnectError exception wrapper to handle API connection errors.

    Args:
        Exception : Exception to wrap.
    """

    pass


class UnrecognizedFormatError(Exception):
    """UnrecognizedFormatError exception wrapper to handle format errors.

    Args:
        Exception : Exception to wrap.
    """

    pass


class CredentialError(Exception):
    """CredentialError exception wrapper to handle errors in credentials provided for authentication.

    Args:
        Exception : Exception to wrap.
    """

    pass


def _res_plural(ref_int: int, pluraliser: str = 's') -> str:
    """Private function to return the plural form when the number is more than one
    
    Args:
            ref_int (int): The reference integer that determines whether to return a plural suffix.
            pluraliser (str, optional): The plural suffix. Defaults to "s".

     Returns:
            str: The plural suffix to append to a string.
    """
    return '' if abs(ref_int) == 1 else pluraliser


def _is_json(data) -> bool:
    """Test whether the content of a string is a JSON object.
    
    Args:
            data (str): The content to evaluate.

     Returns:
            bool: True if the content of data is JSON, False otherwise.
    """
    try:
        json.loads(data)
    except ValueError:
        return False
    return True


def _normalise_dt_param(dt: Union[str, int, datetime.datetime, datetime.date]) -> str:
    """Convert dates into a normalised string representation.
    
    Args:
            dt (Union[str, int, datetime.datetime, datetime.date]): A date represented in various types.

     Returns:
            str: A normalized date string.
    """

    if isinstance(dt, (datetime.date, datetime.datetime)):
        return dt.strftime("%Y-%m-%d")

    if isinstance(dt, int):
        dt = str(dt)

    matches = DT_YYYYMMDD_RE.match(dt)

    if matches:
        return "-".join(matches.groups())

    raise ValueError(f"{dt} is not in a recognised data format")


def _normalise_dt_param_str(dt: str) -> tuple:
    """Convert a date parameter which may be a single date or a date range into a tuple.
    
    Args:
            dt (str): Either a single date or a date range separated by a ":".

     Returns:
            tuple: A tuple of dates.
    """

    date_parts = dt.split(":")

    if not date_parts or len(date_parts) > 2:
        raise ValueError(f"Unable to parse {dt} as either a date or an interval")

    return tuple((_normalise_dt_param(dt_part) if dt_part else dt_part for dt_part in date_parts))


def _distribution_to_filename(
    root_folder: str, dataset: str, datasetseries: str, file_format: str, catalog: str = 'common'
) -> Path:
    """Returns a filename representing a dataset distribution
    
    Args:
            root_folder (str): The root folder path.
            dataset (str): The dataset identifier.
            datasetseries (str): The datasetseries instance identifier.
            file_format (str): The file type, e.g. CSV or Parquet
            catalog (str, optional): The data catalog containing the dataset. Defaults to "common".

     Returns:
            tuple: A tuple of dates.
    """
    if datasetseries[-1] == '/' or datasetseries[-1] == '\\':
        datasetseries = datasetseries[0:-1]
    file_name = f"{dataset}__{catalog}__{datasetseries}.{file_format}"
    return Path(root_folder, file_name)


def _filename_to_distribution(file_name: str) -> tuple:
    """Breaks a filename down into the components that represent a dataset distribution in the catalog
    
    Args:
            file_name (str): The filename to decompose.

     Returns:
            tuple: A tuple consisting of catalog id, dataset id, datasetseries instane id, and file format (e.g. CSV).
    """
    dataset, catalog, series_format = Path(file_name).name.split('__')
    datasetseries, file_format = series_format.split('.')
    return (catalog, dataset, datasetseries, file_format)


def _distribution_to_url(
    root_url: str, dataset: str, datasetseries: str, file_format: str, catalog: str = 'common'
) -> str:
    """Returns the API URL to download a dataset distribution.
    
    Args:
            root_url (str): The base url for the API.
            dataset (str): The dataset identifier.
            datasetseries (str): The datasetseries instance identifier.
            file_format (str): The file type, e.g. CSV or Parquet
            catalog (str, optional): The data catalog containing the dataset. Defaults to "common".

     Returns:
            str: A URL for the API distribution endpoint.
    """

    if datasetseries[-1] == '/' or datasetseries[-1] == '\\':
        datasetseries = datasetseries[0:-1]

    return f"{root_url}catalogs/{catalog}/datasets/{dataset}/datasetseries/{datasetseries}/distributions/{file_format}"


class FusionCredentials:
    """Utility functions to manage credentials"""

    def __init__(
        self,
        client_id: str = None,
        client_secret: str = None,
        resource: str = None,
        auth_url: str = None,
        proxies={},
    ) -> None:
        """Constuctor for the FusionCredentials authentication management class.

        Args:
            client_id (str, optional): A valid OAuth client identifier. Defaults to None.
            client_secret (str, optional): A valid OAuth client secret. Defaults to None.
            resource (str, optional): The OAuth audience. Defaults to None.
            auth_url (str, optional): URL for the OAuth authentication server. Defaults to None.
            proxies (dict, optional): Any proxy servers required to route HTTP and HTTPS requests to the internet. Defaults to {}. Keys are http and https
        
        """
        self.client_id = client_id
        self.client_secret = client_secret
        self.resource = resource
        self.auth_url = auth_url
        self.proxies = proxies

    @staticmethod
    def generate_credentials_file(
        credentials_file: str = 'config/client_credentials.json',
        client_id: str = None,
        client_secret: str = None,
        resource: str = None,
        auth_url: str = None,
        proxies: str = None,
    ):
        """Utility function to generate credentials file that can be used for authentication.

        Args:
            credentials_file (str, optional): The path and filename to store the credentials under. Path may be absolute or relative to current working directory. Defaults to 'config/client_credentials.json'.
            client_id (str, optional): A valid OAuth client identifier. Defaults to None.
            client_secret (str, optional): A valid OAuth client secret. Defaults to None.
            resource (str, optional): The OAuth audience. Defaults to None.
            auth_url (str, optional): URL for the OAuth authentication server. Defaults to None.
            proxies (dict, optional): Any proxy servers required to route HTTP and HTTPS requests to the internet. Defaults to {}. Keys are http and https

        Raises:
            CredentialError: Exception to handle missing values required for authentication.

        Returns:
           FusionCredentials: a credentials object that can be used for authentication.
        """
        if not client_id:
            raise CredentialError('A valid client_id is required')
        if not client_secret:
            raise CredentialError('A valid client secret is required')
        if not resource:
            raise CredentialError('A valid resource is required')
        if not auth_url:
            raise CredentialError('A valid authentication server URL is required')

        data = dict(
            {'client_id': client_id, 'client_secret': client_secret, 'resource': resource, 'auth_url': auth_url}
        )

        if proxies:
            proxies_dict = json.loads(proxies)
            data['proxies'] = proxies_dict
        json_data = json.dumps(data)

        with open(credentials_file, 'w') as credentialsfile:
            credentialsfile.write(json_data)

        credentials = FusionCredentials(client_id, client_secret, resource, auth_url)
        return credentials

    @staticmethod
    def from_dict(credentials: dict):

        """Create a credentials object from a dictionary

        Args:
            credentials (dict): A dictionary containing the requried keys: client_id, client_secret, resource, auth_url, and optionally proxies

        Returns:
            FusionCredentials: a credentials object that can be used for authentication.
        """
        client_id = credentials['client_id']
        client_secret = credentials['client_secret']
        resource = credentials['resource']
        auth_url = credentials['auth_url']
        proxies = credentials.get('proxies')
        creds = FusionCredentials(client_id, client_secret, resource, auth_url, proxies)
        return creds

    @staticmethod
    def from_file(credentials_file: str = 'config/client.credentials.json'):
        """Create a credentils object from a file.

        Args:
            credentials_file (str, optional): Path (absolute or relative) and filename to load credentials from. Defaults to 'config/client.credentials.json'.

        Returns:
            FusionCredentials: a credentials object that can be used for authentication.
        """
        with open(credentials_file, 'r') as credentials:
            data = json.load(credentials)
            credentials = FusionCredentials.from_dict(data)
            return credentials

    @staticmethod
    def from_object(credentials_source: Union[str, dict]):
        """Utility function that will determine how to create a credentials object based on data passed.

        Args:
            credentials_source (Union[str, dict]): A string which could be a filename or a JSON object, or a dictionary.

        Raises:
            CredentialError: Exception raised when the provided credentials is not one of the supported types

        Returns:
            FusionCredentials: a credentials object that can be used for authentication.
        """
        if isinstance(credentials_source, dict):
            return FusionCredentials.from_dict(credentials_source)
        elif isinstance(credentials_source, str):
            if _is_json(credentials_source):
                return FusionCredentials.from_dict(json.loads(credentials_source))
            else:
                return FusionCredentials.from_file(credentials_source)

        raise CredentialError(f'Could not resolve the credentials provided: {credentials_source}')


class FusionOAuthAdapter(HTTPAdapter):
    """An OAuth adapter to manage authentication and session tokens."""

    def __init__(
        self,
        credentials: Union[FusionCredentials, Union[str, dict]],
        proxies: dict = {},
        refresh_within_seconds: int = 5,
        auth_retries: Union[int, Retry] = None,
        *args,
        **kwargs,
    ) -> None:
        """Class constructor to create a FusionOAuthAdapter object.

        Args:
            credentials (Union[FusionCredentials, Union[str, dict]): Valid user credentials to authenticate.
            proxies (dict, optional): Specify a proxy if required to access the authentication server. Defaults to {}.
            refresh_within_seconds (int, optional): When an API call is made with less than the specified number of seconds until the access token expires, or after expiry, it will refresh the token. Defaults to 5.
            auth_retries (Union[int, Retry]): Number of times to attempt to authenticate to handle connection problems. Defaults to None.

        """
        super(FusionOAuthAdapter, self).__init__(*args, **kwargs)

        if isinstance(credentials, FusionCredentials):
            self.credentials = credentials
        else:
            self.credentials = FusionCredentials.from_object(credentials)

        if proxies:
            self.proxies = proxies
        else:
            self.proxies = self.credentials.proxies

        self.bearer_token_expiry = datetime.datetime.now()
        self.number_token_refreshes = 0
        self.refresh_within_seconds = refresh_within_seconds

        if not auth_retries:
            self.auth_retries = Retry(total=5, backoff_factor=0.2)
        else:
            self.auth_retries = Retry.from_int(auth_retries)

    def send(self, request: requests.Session, **kwargs):
        """Function to send a request to the authentication server.

        Args:
            request (requests.Session): A HTTP Session.

        Returns:

        """

        def _refresh_token_data():
            payload = {
                "grant_type": "client_credentials",
                "client_id": self.credentials.client_id,
                "client_secret": self.credentials.client_secret,
                "aud": self.credentials.resource,
            }

            try:
                s = requests.Session()
                s.mount('http://', HTTPAdapter(max_retries=self.auth_retries))
                response = s.post(self.credentials.auth_url, data=payload)
                response_data = response.json()
                access_token = response_data["access_token"]
                expiry = response_data["expires_in"]
                return access_token, expiry
            except Exception as ex:
                raise Exception(f'Failed to authenticate against OAuth server {ex}')

        token_expires_in = (self.bearer_token_expiry - datetime.datetime.now()).total_seconds()
        if token_expires_in < self.refresh_within_seconds:
            token, expiry = _refresh_token_data()
            self.token = token
            self.bearer_token_expiry = datetime.datetime.now() + timedelta(seconds=int(expiry))
            self.number_token_refreshes += 1
            logger.log(
                VERBOSE_LVL,
                f'Refreshed token {self.number_token_refreshes} time{_res_plural(self.number_token_refreshes)}',
            )

        request.headers.update({'Authorization': f'Bearer {self.token}', 'jpmc-token-provider': 'authe'})
        response = super(FusionOAuthAdapter, self).send(request, **kwargs)
        return response


def _get_canonical_root_url(any_url: str) -> str:
    """Function to send a request to the authentication server.

        Args:
            any_url (str): A valid URL or URL part

        Returns:
            str: A complete root URL 
        
    """
    url_parts = urlparse(any_url)
    root_url = urlunparse((url_parts[0], url_parts[1], '', '', '', ''))
    return root_url


def _get_session(credentials, root_url) -> requests.Session:
    """Function to send a request to the authentication server.

        Args:
            credentials (FusionCredentials): Valid user credentials to provide an acces token
            root_url (str): The URL to call.

        Returns:
            requests.Session(): A HTTP Session object
        
    """
    session = requests.Session()
    auth_handler = FusionOAuthAdapter(credentials)
    if credentials.proxies:
        session.proxies.update(credentials.proxies)
    try:
        mount_url = _get_canonical_root_url(root_url)
    except Exception:
        mount_url = "https://"
    session.mount(mount_url, auth_handler)
    return session


def _stream_single_file_new_session_dry_run(credentials, url: str, output_file: str):
    """Function to test that a distribution is available without downloading

        Args:
            credentials (FusionCredentials): Valid user credentials to provide an acces token
            root_url (str): The URL to call.
            output_file: The filename that the data will be saved into.

        Returns:
            requests.Session(): A HTTP Session object
        
    """
    try:
        _get_session(credentials, url).head(url)
        return (True, output_file, None)
    except Exception as ex:
        return (False, output_file, ex)


def _stream_single_file_new_session(
    credentials,
    url: str,
    output_file: str,
    overwrite: bool = True,
    block_size=DEFAULT_CHUNK_SIZE,
    dry_run: bool = False,
) -> tuple:
    """Function to stream a single file from the API to a file on disk.

        Args:
            credentials (FusionCredentials): Valid user credentials to provide an acces token
            root_url (str): The URL to call.
            output_file (str): The filename that the data will be saved into.
            overwrite (bool, optional): True if previously downloaded files should be overwritten. Defaults to True.
            block_size (int, optional): The chunk size to download data. Defaults to DEFAULT_CHUNK_SIZE
            dry_run (bool, optional): Test that a file can be downloaded and return the filename without downloading the data. Defaults to False.

        Returns:
            tuple: A tuple
        
    """
    if dry_run:
        return _stream_single_file_new_session_dry_run(credentials, url, output_file)

    output_file_path = Path(output_file)
    if not overwrite and output_file_path.exists():
        return (True, output_file, None)

    tmp_name = output_file_path.with_name(output_file_path.name + ".tmp")
    try:
        with _get_session(credentials, url).get(url, stream=True) as r:
            with open(tmp_name, "wb") as outfile:
                for chunk in r.iter_content(block_size):
                    outfile.write(chunk)
        tmp_name.rename(output_file_path)
        tmp_name.unlink(missing_ok=True)
        return (True, output_file, None)
    except Exception as ex:
        return (False, output_file, ex)


<<<<<<< HEAD
def _stream_single_file(session, url: str, output_file: str, blocl_size=DEFAULT_CHUNK_SIZE):
    output_file_path = Path(output_file)
    tmp_name = output_file_path.with_name(output_file_path.name + ".tmp")
    with session.get(url, stream=True) as r:
        with open(tmp_name, "wb") as outfile:
            for chunk in r.iter_content(blocl_size):
=======
def _stream_single_file(session, url: str, output_file: str, block_size=DEFAULT_CHUNK_SIZE):
    """Streams a file downloaded from a URL to a file.

        Args:
            session (FusionCredentials): A HTTP Session
            url (str): The URL to call for the file download.
            output_file (str): The filename that the data will be saved into.
            block_size (int, optional): The chunk size to download data. Defaults to DEFAULT_CHUNK_SIZE
        
    """
    with session.get(url, stream=True) as r:
        with open(output_file, "wb") as outfile:
            for chunk in r.iter_content(block_size):
>>>>>>> 5a8f6af8
                outfile.write(chunk)
    tmp_name.rename(output_file_path)
    tmp_name.unlink(missing_ok=True)


class Fusion:
    """Core Fusion class for API access."""

    @staticmethod
    def _call_for_dataframe(url: str, session: requests.Session) -> pd.DataFrame:
        """Private function that calls an API endpoint and returns the data as a pandas dataframe.

        Args:
            url (Union[FusionCredentials, Union[str, dict]): URL for an API endpoint with valid parameters.
            session (requests.Session): Specify a proxy if required to access the authentication server. Defaults to {}.
            
        Returns:
            pandas.DataFrame: a dataframe containing the requested data.
        """

        response = session.get(url)
        response.raise_for_status()
        table = response.json()['resources']
        df = pd.DataFrame(table).reset_index(drop=True)
        return df

    def __init__(
        self,
        credentials: Union[str, dict] = 'config/client_credentials.json',
        root_url: str = "https://fusion-api.jpmorgan.com/fusion/v1/",
        download_folder: str = "downloads",
        log_level: int = logging.ERROR,
    ) -> None:
        """Constructor to instantiate a new Fusion object.

        Args:
            credentials (Union[str, dict], optional): A path to a credentials file or a dictionary containing the required keys. Defaults to 'config/client_credentials.json'.
            root_url (_type_, optional): The API root URL. Defaults to "https://fusion-api.jpmorgan.com/fusion/v1/".
            download_folder (str, optional): The folder path where downloaded data files are saved. Defaults to "downloads".
            log_level (int, optional): Set the logging level. Defaults to logging.ERROR.
        """
        self.root_url = root_url
        self.download_folder = download_folder
        Path(download_folder).mkdir(parents=True, exist_ok=True)

        if logger.hasHandlers():
            logger.handlers.clear()
        file_handler = logging.FileHandler(filename="fusion_sdk.log")
        logging.addLevelName(VERBOSE_LVL, "VERBOSE")
        stdout_handler = logging.StreamHandler(sys.stdout)
        formatter = logging.Formatter(
            "%(asctime)s.%(msecs)03d %(name)s:%(levelname)s %(message)s", datefmt="%Y-%m-%d %H:%M:%S"
        )
        stdout_handler.setFormatter(formatter)
        logger.addHandler(stdout_handler)
        logger.addHandler(file_handler)
        logger.setLevel(log_level)

        if isinstance(credentials, FusionCredentials):
            self.credentials = credentials
        else:
            self.credentials = FusionCredentials.from_object(credentials)

        self.session = _get_session(self.credentials, self.root_url)

    def list_catalogs(self, output: bool = False) -> pd.DataFrame:
        """Lists the catalogs available to the API account.

        Args:
            output (bool, optional): If True then print the dataframe. Defaults to False.

        Returns:
            pandas.DataFrame: A dataframe with a row for each catalog
        """
        url = f'{self.root_url}catalogs/'
        df = Fusion._call_for_dataframe(url, self.session)

        if output:
            print(tabulate(df, headers="keys", tablefmt="psql"))

        return df

    def catalog_resources(self, catalog: str = 'common', output: bool = False) -> pd.DataFrame:
        """List the resources contained within the catalog, for example products and datasets.

        Args:
            catalog (str, optional): A catalog identifier. Defaults to 'common'.
            output (bool, optional): If True then print the dataframe. Defaults to False.

        Returns:
           pandas.DataFrame: A dataframe with a row for each resource within the catalog
        """
        url = f'{self.root_url}catalogs/{catalog}'
        df = Fusion._call_for_dataframe(url, self.session)

        if output:
            print(tabulate(df, headers="keys", tablefmt="psql"))

        return df

    def list_products(
        self, contains: Union[str, list] = None, catalog: str = 'common', output: bool = False, max_results: int = -1
    ) -> pd.DataFrame:
        """Get the products contained in a catalog. A product is a grouping of datasets.

        Args:
            contains (Union[str, list], optional): A string or a list of strings that are product identifiers to filter the products list. If a list is provided then it will return products whose identifier matches any of the strings. Defaults to None.
            catalog (str, optional): A catalog identifier. Defaults to 'common'.
            output (bool, optional): If True then print the dataframe. Defaults to False.
            max_results (int, optional): Limit the number of rows returned in the dataframe. Defaults to -1 which returns all results.

        Returns:
            pandas.DataFrame: a dataframe with a row for each product
        """
        url = f'{self.root_url}catalogs/{catalog}/products'
        df = Fusion._call_for_dataframe(url, self.session)

        if contains:
            if isinstance(contains, list):
                contains = "|".join(f'{s}' for s in contains)
            df = df[df['identifier'].str.contains(contains)]

        if max_results > -1:
            df = df[0:max_results]

        if output:
            print(tabulate(df, headers="keys", tablefmt="psql"))

        return df

    def list_datasets(
        self, contains: Union[str, list] = None, catalog: str = 'common', output: bool = False, max_results: int = -1
    ) -> pd.DataFrame:
        """_summary_.

        Args:
            contains (Union[str, list], optional): A string or a list of strings that are dataset identifiers to filter the datasets list. If a list is provided then it will return datasets whose identifier matches any of the strings. Defaults to None.
            catalog (str, optional): A catalog identifier. Defaults to 'common'.
            output (bool, optional): If True then print the dataframe. Defaults to False.
            max_results (int, optional): Limit the number of rows returned in the dataframe. Defaults to -1 which returns all results.

        Returns:
            pandas.DataFrame: a dataframe with a row for each dataset.
        """
        url = f'{self.root_url}catalogs/{catalog}/datasets'
        df = Fusion._call_for_dataframe(url, self.session)

        if contains:
            if isinstance(contains, list):
                contains = "|".join(f'{s}' for s in contains)
            df = df[df['identifier'].str.contains(contains)]

        if max_results > -1:
            df = df[0:max_results]

        if output:
            print(tabulate(df, headers="keys", tablefmt="psql"))

        return df

    def dataset_resources(self, dataset: str, catalog: str = 'common', output: bool = False) -> pd.DataFrame:
        """List the resources available for a dataset, currently this will always be a datasetseries.

        Args:
            dataset (str): A dataset identifier
            catalog (str, optional): A catalog identifier. Defaults to 'common'.
            output (bool, optional): If True then print the dataframe. Defaults to False.

        Returns:
            pandas.DataFrame: A dataframe with a row for each resource
        """
        url = f'{self.root_url}catalogs/{catalog}/datasets/{dataset}'
        df = Fusion._call_for_dataframe(url, self.session)

        if output:
            print(tabulate(df, headers="keys", tablefmt="psql"))

        return df

    def list_dataset_attributes(self, dataset: str, catalog: str = 'common', output: bool = False) -> pd.DataFrame:
        """Returns the list of attributes that are in the dataset.

        Args:
            dataset (str): A dataset identifier
            catalog (str, optional): A catalog identifier. Defaults to 'common'.
            output (bool, optional): If True then print the dataframe. Defaults to False.

        Returns:
            pandas.DataFrame: A dataframe with a row for each attribute
        """
        url = f'{self.root_url}catalogs/{catalog}/datasets/{dataset}/attributes'
        df = Fusion._call_for_dataframe(url, self.session)

        if output:
            print(tabulate(df, headers="keys", tablefmt="psql"))

        return df

    def list_datasetmembers(
        self, dataset: str, catalog: str = 'common', output: bool = False, max_results: int = -1
    ) -> pd.DataFrame:
        """List the available members in the dataset series.

        Args:
            dataset (str): A dataset identifier
            catalog (str, optional): A catalog identifier. Defaults to 'common'.
            output (bool, optional): If True then print the dataframe. Defaults to False.
            max_results (int, optional): Limit the number of rows returned in the dataframe. Defaults to -1 which returns all results.

        Returns:
            pandas.DataFrame: a dataframe with a row for each dataset member.
        """
        url = f'{self.root_url}catalogs/{catalog}/datasets/{dataset}/datasetseries'
        df = Fusion._call_for_dataframe(url, self.session)

        if max_results > -1:
            df = df[0:max_results]

        if output:
            print(tabulate(df, headers="keys", tablefmt="psql"))

        return df

    def datasetmember_resources(
        self, dataset: str, series: str, catalog: str = 'common', output: bool = False
    ) -> pd.DataFrame:
        """List the available resources for a datasetseries member.

        Args:
            dataset (str): A dataset identifier
            series (str): The datasetseries identifier
            catalog (str, optional): A catalog identifier. Defaults to 'common'.
            output (bool, optional): If True then print the dataframe. Defaults to False.

        Returns:
            pandas.DataFrame: A dataframe with a row for each datasetseries member resource. Currently this will always be distributions.
        """
        url = f'{self.root_url}catalogs/{catalog}/datasets/{dataset}/datasetseries/{series}'
        df = Fusion._call_for_dataframe(url, self.session)

        if output:
            print(tabulate(df, headers="keys", tablefmt="psql"))

        return df

    def list_distributions(
        self, dataset: str, series: str, catalog: str = 'common', output: bool = False
    ) -> pd.DataFrame:
        """List the available distributions (downloadable instances of the dataset with a format type).

        Args:
            dataset (str): A dataset identifier
            series (str): The datasetseries identifier
            catalog (str, optional): A catalog identifier. Defaults to 'common'.
            output (bool, optional): If True then print the dataframe. Defaults to False.

        Returns:
            pandas.DataFrame: A dataframe with a row for each distribution.
        """
        url = f'{self.root_url}catalogs/{catalog}/datasets/{dataset}/datasetseries/{series}/distributions'
        df = Fusion._call_for_dataframe(url, self.session)

        if output:
            print(tabulate(df, headers="keys", tablefmt="psql"))

        return df

<<<<<<< HEAD
    def _resolve_distro_tuples(
        self, dataset: str, dt_str: str = 'latest', format: str = 'parquet', catalog: str = 'common'
    ):
        """_summary_.
=======
    def __resolve_distro_tuples(
        self, dataset: str, dt_str: str = 'latest', dataset_format: str = 'parquet', catalog: str = 'common'
    ) -> list:
        """A private utility function to generate a list of distribution tuples. Each tuple is a distribution, identified by catalog, dataset id, datasetseries member id, and the file format.
>>>>>>> 5a8f6af8

        Args:
            dataset (str): A dataset identifier
            dt_str (str, optional): Either a single date or a range identified by a start or end date, or both separated with a ":". Defaults to 'latest' which will return the most recent instance of the dataset.
            dataset_format (str, optional): The file format, e.g. CSV or Parquet. Defaults to 'parquet'.
            catalog (str, optional): A catalog identifier. Defaults to 'common'.

        Returns:
            list: a list of tuples, one for each distribution
        """
        parsed_dates = _normalise_dt_param_str(dt_str)
        if len(parsed_dates) == 1:
            parsed_dates = (parsed_dates[0], parsed_dates[0])

        datasetseries_list = self.list_datasetmembers(dataset, catalog)

        if parsed_dates[0]:
            datasetseries_list = datasetseries_list[datasetseries_list['fromDate'] >= parsed_dates[0]]

        if parsed_dates[1]:
            datasetseries_list = datasetseries_list[datasetseries_list['toDate'] <= parsed_dates[1]]

        required_series = list(datasetseries_list['@id'])
        tups = [(catalog, dataset, series, dataset_format) for series in required_series]

        return tups

    def download(
        self,
        dataset: str,
        dt_str: str = 'latest',
        dataset_format: str = 'parquet',
        catalog: str = 'common',
        n_par: int = DEFAULT_PARALLELISM,
        show_progress: bool = True,
        force_download: bool = False,
        download_folder: str = None,
    ):
<<<<<<< HEAD
        """Need to add description.

        Args:
            dt_str (str, optional): _description_. Defaults to 'latest'.
            dataset_format (str, optional): _description_. Defaults to 'parquet'.
            catalog (str, optional): _description_. Defaults to 'common'.
            n_par (int, optional): _descrition_. Defaults to DEFAULT_PARALLELISM.
            show_progress (bool, optional): _description_. Defaults to True.
            force_download (bool, optional): _description_. Defaults to True.
            download_folder (str, optional): _description_. Defaults to download_folder as set in __init__.
=======
        """Downloads the requested distributions of a dataset to disk.

        Args:
            dataset (str): A dataset identifier
            dt_str (str, optional): Either a single date or a range identified by a start or end date, or both separated with a ":". Defaults to 'latest' which will return the most recent instance of the dataset.
            dataset_format (str, optional): The file format, e.g. CSV or Parquet. Defaults to 'parquet'.
            catalog (str, optional): A catalog identifier. Defaults to 'common'.
            n_par (int, optional): Specify how many distributions to download in parallel. Defaults to DEFAULT_PARALLELISM.
            show_progress (bool, optional): Display a progress bar during data download Defaults to True.
            force_download (bool, optional): If True then will always download a file even if it is already on disk. Defaults to True.
            download_folder (str, optional): The path, absolute or relative, where downloaded files are saved. Defaults to download_folder as set in __init__
>>>>>>> 5a8f6af8
        Returns:

        """
        required_series = self._resolve_distro_tuples(dataset, dt_str, dataset_format, catalog)

        if not download_folder:
            download_folder = self.download_folder
        Path(download_folder).mkdir(parents=True, exist_ok=True)

        download_spec = [
            (
                self.credentials,
                _distribution_to_url(self.root_url, series[1], series[2], series[3], series[0]),
                _distribution_to_filename(download_folder, series[1], series[2], series[3], series[0]),
                force_download,
            )
            for series in required_series
        ]

        if show_progress:
            loop = tqdm(download_spec)
        else:
            loop = download_spec

        res = Parallel(n_jobs=n_par)(delayed(_stream_single_file_new_session)(*spec) for spec in loop)

        return res

    def load(
        self,
        dataset: str,
        dt_str: str = 'latest',
        dataset_format: str = 'parquet',
        catalog: str = 'common',
        n_par: int = DEFAULT_PARALLELISM,
        show_progress: bool = True,
        columns: List = None,
        force_download: bool = False,
        download_folder: str = None,
        **kwargs,
    ):
        """Gets distributions for a specified date or date range and returns the data as a dataframe.

        Args:
            dataset (str): A dataset identifier
            dt_str (str, optional): Either a single date or a range identified by a start or end date, or both separated with a ":". Defaults to 'latest' which will return the most recent instance of the dataset.
            dataset_format (str, optional): The file format, e.g. CSV or Parquet. Defaults to 'parquet'.
            catalog (str, optional): A catalog identifier. Defaults to 'common'.
            n_par (int, optional): Specify how many distributions to download in parallel. Defaults to DEFAULT_PARALLELISM.
            show_progress (bool, optional): Display a progress bar during data download Defaults to True.
            dry_run (bool, optional): _description_. Defaults to True
            columns (List, optional): _description_. Defaults to None
            force_download (bool, optional): If True then will always download a file even if it is already on disk. Defaults to True.
            download_folder (str, optional): The path, absolute or relative, where downloaded files are saved. Defaults to download_folder as set in __init__
        Returns:
            pandas.DataFrame: a dataframe containing the requested data. If multiple dataset instances are retrieved then these are concatenated first.
        """
        if not download_folder:
            download_folder = self.download_folder
        download_res = self.download(
            dataset, dt_str, dataset_format, catalog, n_par, show_progress, force_download, download_folder
        )

        if not all(res[0] for res in download_res):
            failed_res = [res for res in download_res if not res[0]]
            raise Exception(f'Not all downloads were successfully completed. The following failed:\n{failed_res}')

        files = [res[1] for res in download_res]

        pd_read_fn_map = {
            'csv': pd.read_csv,
            'parquet': pd.read_parquet,
            'parq': pd.read_parquet,
            'json': pd.read_json,
        }

        pd_read_default_kwargs: dict[str, dict[str, object]] = {
            'csv': {'sep': ',', 'header': 0, 'low_memory': True},
            'parquet': {'columns': columns},
        }

        pd_read_default_kwargs['parq'] = pd_read_default_kwargs['parquet']

        pd_reader = pd_read_fn_map.get(dataset_format)
        pd_read_kwargs = pd_read_default_kwargs.get(dataset_format, {})
        if not pd_reader:
            raise Exception(f'No pandas function to read file in format {dataset_format}')

        pd_read_kwargs.update(kwargs)
        dataframes = (pd_reader(f, **pd_read_kwargs) for f in files)
        df = pd.concat(dataframes, ignore_index=True)

        return df<|MERGE_RESOLUTION|>--- conflicted
+++ resolved
@@ -529,28 +529,21 @@
         return (False, output_file, ex)
 
 
-<<<<<<< HEAD
-def _stream_single_file(session, url: str, output_file: str, blocl_size=DEFAULT_CHUNK_SIZE):
+def _stream_single_file(session, url: str, output_file: str, block_size=DEFAULT_CHUNK_SIZE):
+    """Streams a file downloaded from a URL to a file.
+
+        Args:
+            session (FusionCredentials): A HTTP Session
+            url (str): The URL to call for the file download.
+            output_file (str): The filename that the data will be saved into.
+            block_size (int, optional): The chunk size to download data. Defaults to DEFAULT_CHUNK_SIZE
+    
+    """
     output_file_path = Path(output_file)
     tmp_name = output_file_path.with_name(output_file_path.name + ".tmp")
     with session.get(url, stream=True) as r:
         with open(tmp_name, "wb") as outfile:
-            for chunk in r.iter_content(blocl_size):
-=======
-def _stream_single_file(session, url: str, output_file: str, block_size=DEFAULT_CHUNK_SIZE):
-    """Streams a file downloaded from a URL to a file.
-
-        Args:
-            session (FusionCredentials): A HTTP Session
-            url (str): The URL to call for the file download.
-            output_file (str): The filename that the data will be saved into.
-            block_size (int, optional): The chunk size to download data. Defaults to DEFAULT_CHUNK_SIZE
-        
-    """
-    with session.get(url, stream=True) as r:
-        with open(output_file, "wb") as outfile:
             for chunk in r.iter_content(block_size):
->>>>>>> 5a8f6af8
                 outfile.write(chunk)
     tmp_name.rename(output_file_path)
     tmp_name.unlink(missing_ok=True)
@@ -818,17 +811,10 @@
 
         return df
 
-<<<<<<< HEAD
     def _resolve_distro_tuples(
-        self, dataset: str, dt_str: str = 'latest', format: str = 'parquet', catalog: str = 'common'
+        self, dataset: str, dt_str: str = 'latest', dataset_format: str = 'parquet', catalog: str = 'common'
     ):
-        """_summary_.
-=======
-    def __resolve_distro_tuples(
-        self, dataset: str, dt_str: str = 'latest', dataset_format: str = 'parquet', catalog: str = 'common'
-    ) -> list:
         """A private utility function to generate a list of distribution tuples. Each tuple is a distribution, identified by catalog, dataset id, datasetseries member id, and the file format.
->>>>>>> 5a8f6af8
 
         Args:
             dataset (str): A dataset identifier
@@ -867,18 +853,6 @@
         force_download: bool = False,
         download_folder: str = None,
     ):
-<<<<<<< HEAD
-        """Need to add description.
-
-        Args:
-            dt_str (str, optional): _description_. Defaults to 'latest'.
-            dataset_format (str, optional): _description_. Defaults to 'parquet'.
-            catalog (str, optional): _description_. Defaults to 'common'.
-            n_par (int, optional): _descrition_. Defaults to DEFAULT_PARALLELISM.
-            show_progress (bool, optional): _description_. Defaults to True.
-            force_download (bool, optional): _description_. Defaults to True.
-            download_folder (str, optional): _description_. Defaults to download_folder as set in __init__.
-=======
         """Downloads the requested distributions of a dataset to disk.
 
         Args:
@@ -890,7 +864,7 @@
             show_progress (bool, optional): Display a progress bar during data download Defaults to True.
             force_download (bool, optional): If True then will always download a file even if it is already on disk. Defaults to True.
             download_folder (str, optional): The path, absolute or relative, where downloaded files are saved. Defaults to download_folder as set in __init__
->>>>>>> 5a8f6af8
+        
         Returns:
 
         """
