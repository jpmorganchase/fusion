--- conflicted
+++ resolved
@@ -422,20 +422,7 @@
         )
 
         if not display_all_columns:
-<<<<<<< HEAD
-            df = df[
-                [
-                    "identifier",
-                    "title",
-                    "dataType",
-                    "isDatasetKey",
-                    "description",
-                    "source",
-                ]
-            ]
-=======
             df = df[df.columns.intersection(["identifier", "title", "dataType", "isDatasetKey", "description", "source"])]
->>>>>>> da8f957c
 
         if output:
             print(tabulate(df, headers="keys", tablefmt="psql", maxcolwidths=30))
