--- conflicted
+++ resolved
@@ -14,10 +14,6 @@
 from io import BytesIO
 from urllib.parse import urlparse, urlunparse
 from joblib import Parallel, delayed
-<<<<<<< HEAD
-from tqdm import tqdm
-=======
->>>>>>> d7578232
 import hashlib
 import base64
 import sys
@@ -51,7 +47,6 @@
 DT_YYYY_MM_DD_RE = re.compile(r"^(\d{4})-(\d{1,2})-(\d{1,2})$")
 DEFAULT_CHUNK_SIZE = 2**16
 DEFAULT_THREAD_POOL_SIZE = 5
-ALLOWED_FORMATS = ["csv", "parquet", "json"]
 
 
 def cpu_count(thread_pool_size: int = None):
@@ -468,10 +463,6 @@
     except FileNotFoundError:
         pass
 
-<<<<<<< HEAD
-
-=======
->>>>>>> d7578232
 def validate_file_names(paths, fs_fusion):
     file_names = [i.split("/")[-1].split(".")[0] for i in paths]
     validation = []
@@ -513,11 +504,6 @@
         "x-jpmc-distribution-created-date": dt_iso,
         "x-jpmc-distribution-from-date": dt_iso,
         "x-jpmc-distribution-to-date": dt_iso,
-<<<<<<< HEAD
-        "x-jpmc-distribution-provider-name": "internal-use-only",
-        "x-jpmc-distribution-key": Path(row["path"]).parts[-1],
-=======
->>>>>>> d7578232
         "Digest": ""
     }
     with fs_local.open(row["path"], "rb") as file_local:
