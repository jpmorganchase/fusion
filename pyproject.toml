--- conflicted
+++ resolved
@@ -1,10 +1,6 @@
 [project]
 name = "pyfusion"
-<<<<<<< HEAD
 version = "2.0.0-dev0"
-=======
-version = "1.4.1"
->>>>>>> 4c66e023
 
 homepage = "https://github.com/jpmorganchase/fusion"
 description = "JPMC Fusion Developer Tools"
@@ -242,11 +238,7 @@
 
 
 [tool.bumpversion]
-<<<<<<< HEAD
 current_version = "2.0.0-dev0"
-=======
-current_version = "1.4.1"
->>>>>>> 4c66e023
 parse = '(?P<major>\d+)\.(?P<minor>\d+)\.(?P<patch>\d+)(?:-(?P<release>[a-z]+)(?P<candidate>\d+))?'
 serialize = [
     '{major}.{minor}.{patch}-{release}{candidate}',
