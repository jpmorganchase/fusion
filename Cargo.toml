[package]
name = "pyfusion"
<<<<<<< HEAD
version = "2.0.8-dev0"
=======
version = "2.0.10-dev0"
>>>>>>> 9cce6bd8
edition = "2021"


# See more keys and their definitions at https://doc.rust-lang.org/cargo/reference/manifest.html
[lib]
name = "fusion"
# rlib is needed to be able to separate tests into tests/
crate-type = ["cdylib", "rlib"]


[dependencies]
pyo3 = { version = "0.22.4"}
pyo3-log = { version = "0.11.0" }
log = { version = "~0.4.4", default-features = false, features = ["std"] }
serde = { version = "1.0", features = ["derive"] }
serde_json = "1.0"
chrono = { version = "0.4.38", features = ["serde"] }
bincode = "1.3.3"
reqwest = { version = "0.12.7", features = ["json", "rustls-tls", "rustls-tls-native-roots"] }
tokio = { version = "1.40", features = ["rt-multi-thread", "full"] }
url = { version = "2.5", features = [] }
json = { version = "0.12" }
jsonwebtoken = {version = "9.3.0"}
state = { version = "0.6"}


# Struggling to get OPEN_SSL env vars to point to the installed libs on these archs
# Remove these once we figure out the magic
[target.'cfg(target_arch = "aarch64")'.dependencies]
openssl = { version = "0.10.64", features = ["vendored"] }
[target.'cfg(target_arch = "arm")'.dependencies]
openssl = { version = "0.10.64", features = ["vendored"] }
[target.'cfg(target_arch = "powerpc64")'.dependencies]
openssl = { version = "0.10.64", features = ["vendored"] }
[target.'cfg(target_env = "musl")'.dependencies]
openssl = { version = "0.10.64", features = ["vendored"] }
[package.metadata.cargo-llvm-cov]
# End OPEN_SSL 

# Ignore directories and files that are not part of the Rust source code
ignore-filename-regex = "(.cargo|py_integ|py_src|py_tests|dist|docs|downloads|runnable|site|target|\\.git|\\.github)/"
ignore-glob = ["py_integ/*", "py_src/*", "py_tests/*", "dist/*", "docs/*", "downloads/*", "runnable/*", "site/*", "target/*"]

[dev-dependencies]
tempdir = "0.3.7"
criterion = { version = "0.5.1", features = ["html_reports"] }
mockito = "1.4"
reqwest_mock = "0.7"

[profile.release]
lto = "fat"
codegen-units = 1
strip = true

[[bench]]
name = "ex_bench"
harness = false

[features]
default = []
experiments = []<|MERGE_RESOLUTION|>--- conflicted
+++ resolved
@@ -1,10 +1,6 @@
 [package]
 name = "pyfusion"
-<<<<<<< HEAD
-version = "2.0.8-dev0"
-=======
 version = "2.0.10-dev0"
->>>>>>> 9cce6bd8
 edition = "2021"
 
 
